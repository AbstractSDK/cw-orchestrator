--- conflicted
+++ resolved
@@ -14,14 +14,7 @@
 cw-orch-daemon = { workspace = true }
 cw-orch-core = { workspace = true }
 cw-orch-mock = { workspace = true }
-<<<<<<< HEAD
-# clone-cw-multi-test = { version = "0.1", features = ["cosmwasm_1_2"] }
-clone-cw-multi-test = { git = "https://github.com/abstractsdk/cw-multi-test", branch = "update/local-support-cosmwasm2", features = [
-  "cosmwasm_1_2",
-] }
-=======
 clone-cw-multi-test = { version = "0.5", features = ["cosmwasm_1_2"] }
->>>>>>> 4b285612
 cw-utils = { workspace = true }
 serde = { workspace = true }
 log = { workspace = true }
