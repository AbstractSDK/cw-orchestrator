use cosmwasm_std::Addr;
use cw_orch_core::{
    environment::{ChainInfoOwned, StateInterface},
    CwEnvError,
};
use cw_orch_daemon::DaemonState;
use itertools::Itertools;
use std::collections::HashMap;

#[derive(Clone, Debug)]
/// Mock state for testing, stores addresses and code-ids.
pub struct MockState {
    /// Deployed contract code ids
    pub code_ids: HashMap<String, u64>,
    /// Deployed contract addresses
    pub addresses: HashMap<String, Addr>,
    /// State read from file. Used to actually integrate with actual deployments
    pub daemon_state: DaemonState,
}

impl MockState {
    /// Creates a new empty mock state
<<<<<<< HEAD
    // TODO: rt unused
    #[allow(unused)]
    pub fn new(rt: &Handle, chain: ChainInfoOwned, deployment_id: &str) -> Self {
=======
    pub fn new(chain: ChainInfoOwned, deployment_id: &str) -> Self {
>>>>>>> 0a2f2996
        Self {
            addresses: HashMap::new(),
            code_ids: HashMap::new(),
            daemon_state: DaemonState::new(
                DaemonState::state_file_path().unwrap(),
                chain,
                deployment_id.to_string(),
                true,
            )
            .unwrap(),
        }
    }
}

impl StateInterface for MockState {
    fn get_address(&self, contract_id: &str) -> Result<Addr, CwEnvError> {
        // First we look for the address inside the mock state
        self.addresses
            .get(contract_id)
            .ok_or_else(|| CwEnvError::AddrNotInStore(contract_id.to_owned()))
            .map(|val| val.to_owned())
            // If not present, we look for it in the daemon state
            .or_else(|_| self.daemon_state.get_address(contract_id))
    }

    fn set_address(&mut self, contract_id: &str, address: &Addr) {
        self.addresses
            .insert(contract_id.to_string(), address.to_owned());
    }

    /// Get the locally-saved version of the contract's version on this network
    fn get_code_id(&self, contract_id: &str) -> Result<u64, CwEnvError> {
        self.code_ids
            .get(contract_id)
            .ok_or_else(|| CwEnvError::CodeIdNotInStore(contract_id.to_owned()))
            .map(|val| val.to_owned())
            // If not present, we look for it in the daemon state
            .or_else(|_| self.daemon_state.get_code_id(contract_id))
    }

    /// Set the locally-saved version of the contract's latest version on this network
    fn set_code_id(&mut self, contract_id: &str, code_id: u64) {
        self.code_ids.insert(contract_id.to_string(), code_id);
    }

    fn get_all_addresses(&self) -> Result<HashMap<String, Addr>, CwEnvError> {
        let mock_addresses = self.addresses.clone();
        let daemon_addresses = self.daemon_state.get_all_addresses().unwrap_or_default();

        Ok(mock_addresses
            .into_iter()
            .chain(daemon_addresses)
            .unique()
            .collect())
    }

    fn get_all_code_ids(&self) -> Result<HashMap<String, u64>, CwEnvError> {
        let mock_code_ids = self.code_ids.clone();
        let daemon_code_ids = self.daemon_state.get_all_code_ids().unwrap_or_default();

        Ok(mock_code_ids
            .into_iter()
            .chain(daemon_code_ids)
            .unique()
            .collect())
    }
}

#[cfg(test)]
mod test {
    use cosmwasm_std::Addr;
    use cw_orch_core::{environment::StateInterface, CwEnvError};
    use cw_orch_daemon::networks::JUNO_1;
    use speculoos::prelude::*;

    use super::MockState;

    const CONTRACT_ID: &str = "123";
    const CONTRACT_ADDR: &str = "cosmos123";
    #[test]
    fn mock_state() {
        let mut mock = MockState::new(JUNO_1.into(), "default-id");
        env_logger::init();

        let unchecked_address = &Addr::unchecked(CONTRACT_ADDR);
        let code_id = 123u64;

        mock.set_address(CONTRACT_ID, unchecked_address);
        mock.set_code_id(CONTRACT_ID, code_id);

        // assert we get the right address
        let addr = mock.get_address(CONTRACT_ID).unwrap();
        asserting!(&"address is correct for contract_id")
            .that(unchecked_address)
            .is_equal_to(&addr);

        // assert we get the right code_id
        let fetched_id = mock.get_code_id(CONTRACT_ID).unwrap();
        asserting!(&"code_id is correct for contract_id")
            .that(&fetched_id)
            .is_equal_to(code_id);

        // assert we get AddrNotInStore error
        let missing_id = &"456";
        let error = mock.get_address(missing_id).unwrap_err();
        let error_msg = CwEnvError::AddrNotInStore(String::from(*missing_id)).to_string();
        asserting!(&(format!("Asserting we get CwEnvError: {}", error_msg)))
            .that(&error.to_string())
            .is_equal_to(CwEnvError::AddrNotInStore(String::from(*missing_id)).to_string());

        // assert we get CodeIdNotInStore error
        let error_msg = CwEnvError::CodeIdNotInStore(String::from(*missing_id)).to_string();
        let error = mock.get_code_id(missing_id).unwrap_err();
        asserting!(&(format!("Asserting we get CwEnvError: {}", error_msg)))
            .that(&error.to_string())
            .is_equal_to(CwEnvError::CodeIdNotInStore(String::from(*missing_id)).to_string());

        // validate we can get all addresses
        let total = mock.get_all_addresses().unwrap().len();
        asserting!(&"total addresses is one")
            .that(&total)
            .is_equal_to(1);

        // validate we can get all code_ids
        let total = mock.get_all_code_ids().unwrap().len();
        asserting!(&"total code_ids is one")
            .that(&total)
            .is_greater_than_or_equal_to(1)
    }
}<|MERGE_RESOLUTION|>--- conflicted
+++ resolved
@@ -20,13 +20,7 @@
 
 impl MockState {
     /// Creates a new empty mock state
-<<<<<<< HEAD
-    // TODO: rt unused
-    #[allow(unused)]
-    pub fn new(rt: &Handle, chain: ChainInfoOwned, deployment_id: &str) -> Self {
-=======
     pub fn new(chain: ChainInfoOwned, deployment_id: &str) -> Self {
->>>>>>> 0a2f2996
         Self {
             addresses: HashMap::new(),
             code_ids: HashMap::new(),
