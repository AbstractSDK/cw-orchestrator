--- conflicted
+++ resolved
@@ -402,16 +402,7 @@
         impl <Chain: ::cw_orch::prelude::CwEnv> ::cw_orch::prelude::Uploadable for #name<Chain>{
             fn wrapper(&self) -> Box<dyn ::cw_orch::prelude::ContractWrapper>{
                 // For Mock contract, we need to return a cw_multi_test Contract trait
-<<<<<<< HEAD
-                let contract = ::cw_orch::prelude::ContractWrapper::new(
-                    #name::<::cw_orch::prelude::Mock>::get_execute(),
-                    #name::<::cw_orch::prelude::Mock>::get_instantiate(),
-                    #name::<::cw_orch::prelude::Mock>::get_query()
-                );
-                Box::new(contract)
-=======
                 Box::new(self.clone())
->>>>>>> 55a7ad71
             }
 
             fn wasm(&self) -> ::cw_orch::prelude::WasmPath {
@@ -446,12 +437,6 @@
     let trait_name = format_ident!("{}ableContract", pascal_function_name);
     let message_name = format_ident!("{}Msg", pascal_function_name);
 
-<<<<<<< HEAD
-    let func_part = quote!(
-
-        impl<Chain: ::cw_orch::prelude::CwEnv> ::cw_orch::prelude::#trait_name for #name<Chain> {
-            type #message_name = #message;
-=======
     let func_name: String = func_ident.to_string();
 
     let message_part = match func_name.as_str() {
@@ -467,11 +452,10 @@
                 _ => panic!("Only typed arguments"),
             };
             quote!(
-                impl<Chain: ::cw_orch::CwEnv> ::cw_orch::#trait_name for #name<Chain> {
+                impl<Chain: ::cw_orch::prelude::CwEnv> ::cw_orch::prelude::#trait_name for #name<Chain> {
                     type #message_name = #message;
                 }
             )
->>>>>>> 55a7ad71
         }
         // in the next 2 cases case we implement the optional Sudo or Reply traits on the contract, to signal the function exists
         "sudo" => {
@@ -483,29 +467,20 @@
         _ => panic!("Macro not supported for this funciton name"),
     };
 
-<<<<<<< HEAD
-
-        impl<Chain: ::cw_orch::prelude::CwEnv> #name<Chain>{
-            fn #new_func_name() ->  #func_type /*(cw_orch_func.sig.inputs) -> cw_orch_func.sig.output*/
-            {
-                return #func_ident;
-            }
-=======
     let func_part = match func_name.as_str() {
         "instantiate" | "execute" | "query" => {
             quote!(
-                impl<Chain: ::cw_orch::CwEnv> #name<Chain>{
+                impl<Chain: ::cw_orch::prelude::CwEnv> #name<Chain>{
                     fn #new_func_name() ->  #func_type /*(cw_orch_func.sig.inputs) -> cw_orch_func.sig.output*/
                     {
                         #func_ident
                     }
                 }
             )
->>>>>>> 55a7ad71
         }
         "migrate" | "sudo" | "reply" => {
             quote!(
-                impl<Chain: ::cw_orch::CwEnv> #name<Chain>{
+                impl<Chain: ::cw_orch::prelude::CwEnv> #name<Chain>{
                     fn #new_func_name() -> Option<#func_type> /*(cw_orch_func.sig.inputs) -> cw_orch_func.sig.output*/
                     {
                         Some(#func_ident)
