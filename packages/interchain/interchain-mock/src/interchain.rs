#![warn(missing_docs)]

use cosmwasm_std::{from_json, testing::MockApi, Api, Event, IbcOrder};
use cw_orch_core::{environment::QueryHandler, AppResponse};
use cw_orch_interchain_core::{
    channel::InterchainChannel,
    env::{ChainId, ChannelCreation},
    results::{ChannelCreationTransactionsResult, InternalChannelCreationResult},
    IbcPacketInfo, IbcPacketOutcome, InterchainEnv, NestedPacketsFlow, SinglePacketFlow, TxId,
};
use cw_orch_mock::{
    cw_multi_test::{
        ibc::{
            relayer::{self, ChannelCreationResult},
            types::{Connection, MockIbcQuery},
        },
        MockApiBech32,
    },
    Mock, MockBech32, MockState,
};
use ibc_relayer_types::core::{
    ics04_channel::packet::Sequence,
    ics24_host::identifier::{ChannelId, PortId},
};
use std::{
    collections::{HashMap, HashSet},
    str::FromStr,
};

use crate::InterchainMockError;

pub type MockBase<A> = cw_orch_mock::MockBase<A, MockState>;

/// Interchain environment for cw_multi_test Mock environment
/// This leverages Abstract's fork of cw_multi_test enabling IBC interactions
pub struct MockInterchainEnvBase<A: Api> {
    /// Mock chains registered within the structure
    pub mocks: HashMap<String, MockBase<A>>,
}

impl<A: Api> Clone for MockInterchainEnvBase<A> {
    fn clone(&self) -> Self {
        Self {
            mocks: self.mocks.clone(),
        }
    }
}

impl<A: Api> MockInterchainEnvBase<A> {
    /// Create an interchain structure from mocks
    pub fn from_mocks(chains: Vec<MockBase<A>>) -> Self {
        Self {
            mocks: chains
                .iter()
                .map(|d| {
                    let chain_id = d.block_info().unwrap().chain_id;
                    (chain_id, d.clone())
                })
                .collect(),
        }
    }

    /// Adds additional mocks to the interchain environment
    pub fn add_mocks(&mut self, mocks: Vec<MockBase<A>>) {
        self.mocks.extend(
            mocks
                .iter()
                .map(|m| (m.block_info().unwrap().chain_id, m.clone())),
        );
    }
}
type Sender<'a> = &'a str;
type Prefix = &'static str;

impl MockInterchainEnvBase<MockApi> {
    /// Creates a mock environments and associated mock chains from
    /// 1. Chain id
    /// 2. Sender address
    pub fn new(chains: Vec<(ChainId, Sender)>) -> Self {
        // We verify the chain ids are not the same
        let mut uniq = HashSet::new();
        if !chains.iter().all(move |x| uniq.insert(x.0)) {
            panic!("Can't create a mock interchain env with duplicate chain ids");
        }

        Self {
            mocks: chains
                .iter()
                .map(|(chain_id, sender)| {
                    let mock = Mock::new_with_chain_id(sender.to_string(), chain_id);
                    (chain_id.to_string(), mock)
                })
                .collect(),
        }
    }
}

impl MockInterchainEnvBase<MockApiBech32> {
    /// Creates a mock environments and associated mock chains from
    /// 1. Chain id
    /// 2. Chain pub address prefix ("cosmos", "juno", etc.)
    pub fn new(chains: Vec<(ChainId, Prefix)>) -> Self {
        Self {
            mocks: chains
                .iter()
                .map(|(chain_id, prefix)| {
                    let mock = MockBech32::new_with_chain_id(prefix, chain_id);
                    (chain_id.to_string(), mock)
                })
                .collect(),
        }
    }
}

impl<A: Api> InterchainEnv<MockBase<A>> for MockInterchainEnvBase<A> {
    type ChannelCreationResult = ChannelCreationResult;

    type Error = InterchainMockError;

    /// Get the daemon for a network-id in the interchain.
    fn get_chain(&self, chain_id: impl ToString) -> Result<MockBase<A>, InterchainMockError> {
        self.mocks
            .get(&chain_id.to_string())
            .ok_or(InterchainMockError::MockNotFound(chain_id.to_string()))
            .cloned()
    }

    // In a daemon environment, you don't create a channel between 2 chains, instead you just do it with external tools and returns here when the channel is ready
    fn _internal_create_channel(
        &self,
        src_chain: ChainId,
        dst_chain: ChainId,
        src_port: &PortId,
        dst_port: &PortId,
        version: &str,
        order: Option<IbcOrder>,
    ) -> Result<InternalChannelCreationResult<ChannelCreationResult>, Self::Error> {
        if src_chain.eq(dst_chain) {
            panic!("You can't create an interchain connection between the same chain (because of rust borrow mut rules) {}", src_chain);
        }

        // We need to create a channel between the two chains. This is a job for the relayer
        let src_mock = self.get_chain(src_chain)?;
        let dst_mock = self.get_chain(dst_chain)?;

        // We verify that there is a connection between the 2 chains (this requires indexed-map or reverse mapping )
        // We need to specify the connection id no ?
        // We need to register connections if we want to create channels !
        // We connect the first connection
        let connections: Vec<(String, Connection)> = from_json(src_mock.app.borrow().ibc_query(
            MockIbcQuery::ChainConnections {
                chain_id: dst_chain.to_string(),
            },
        )?)?;

        // We verify there is a connection. If there is none, we create one
        let connection_id = if let Some((connection_id, _)) = connections.first() {
            connection_id.clone()
        } else {
            let (src_connection_id, _) = relayer::create_connection(
                &mut src_mock.app.borrow_mut(),
                &mut dst_mock.app.borrow_mut(),
            )?;
            src_connection_id
        };

        let channel_creation = relayer::create_channel(
            &mut src_mock.app.borrow_mut(),
            &mut dst_mock.app.borrow_mut(),
            connection_id.clone(),
            src_port.to_string(),
            dst_port.to_string(),
            version.to_string(),
            order.unwrap_or(IbcOrder::Unordered),
        )?;

        log::info!("Successfully created a channel between {} and {} on '{}:{}' and channels {}:'{}' and {}:'{}'",
            src_port,
            dst_port,
            connection_id,
            "Not specified",
            src_chain,
            channel_creation.src_channel,
            dst_chain,
            channel_creation.dst_channel,
        );

        Ok(InternalChannelCreationResult {
            result: channel_creation,
            src_connection_id: connection_id,
        })
    }

    // This function creates a channel and returns the 4 transactions hashes for channel creation
    fn get_channel_creation_txs(
        &self,
        _src_chain: ChainId,
        _ibc_channel: &mut InterchainChannel<()>,
        channel_creation_result: ChannelCreationResult,
    ) -> Result<ChannelCreationTransactionsResult<MockBase<A>>, Self::Error> {
        let ChannelCreationResult {
            src_channel,
            dst_channel,
            init,
            r#try,
            ack,
            confirm,
        } = channel_creation_result;

        Ok(ChannelCreationTransactionsResult {
            src_channel_id: ChannelId::from_str(&src_channel)?,
            dst_channel_id: ChannelId::from_str(&dst_channel)?,
            channel_creation_txs: ChannelCreation {
                init: init.into(),
                r#try: r#try.into(),
                ack: ack.into(),
                confirm: confirm.into(),
            },
        })
    }

    fn await_packets(
        &self,
        chain_id: ChainId,
<<<<<<< HEAD
        tx_response: impl Into<AppResponse>,
    ) -> Result<IbcTxAnalysis<MockBase<A>>, Self::Error> {
        let tx_response = tx_response.into();
=======
        tx_response: AppResponse,
    ) -> Result<NestedPacketsFlow<MockBase<A>>, Self::Error> {
>>>>>>> 7d02a2ef
        // We start by analyzing sent packets in the response
        let packets = find_ibc_packets_sent_in_tx(&self.get_chain(chain_id)?, &tx_response)?;

        let send_tx_id = TxId::new(chain_id.to_string(), tx_response);

        let packet_analysis = packets
            .iter()
            .map(|packet| {
                let ibc_result = self.await_single_packet(
                    chain_id,
                    packet.src_port.clone(),
                    packet.src_channel.clone(),
                    &packet.dst_chain_id,
                    packet.sequence,
                )?;

                // for each resulting tx, we analyze them
                let txs_to_analyze = match ibc_result.outcome.clone() {
                    IbcPacketOutcome::Timeout { timeout_tx } => vec![timeout_tx],
                    IbcPacketOutcome::Success {
                        receive_tx, ack_tx, ..
                    } => vec![receive_tx, ack_tx],
                };
                let txs_results = txs_to_analyze
                    .iter()
                    .map(|tx| {
                        let chain_id = tx.chain_id.clone();
                        let response = tx.response.clone();
                        self.await_packets(&chain_id, response)
                    })
                    .collect::<Result<Vec<_>, _>>()?;

                let analyzed_outcome = match ibc_result.outcome {
                    IbcPacketOutcome::Timeout { .. } => IbcPacketOutcome::Timeout {
                        timeout_tx: txs_results[0].clone(),
                    },
                    IbcPacketOutcome::Success { ack, .. } => IbcPacketOutcome::Success {
                        ack: ack.clone(),
                        receive_tx: txs_results[0].clone(),
                        ack_tx: txs_results[1].clone(),
                    },
                };

                // We return the packet analysis
                Ok(analyzed_outcome)
            })
            .collect::<Result<Vec<_>, InterchainMockError>>()?;

        let response = NestedPacketsFlow {
            tx_id: send_tx_id,
            packets: packet_analysis,
        };

        Ok(response)
    }

    // This function follow the execution of an IBC packet across the chain
    /// In mock, it also relays the packet
    fn await_single_packet(
        &self,
        src_chain: ChainId,
        src_port: PortId,
        src_channel: ChannelId,
        dst_chain: ChainId,
        sequence: Sequence,
    ) -> Result<SinglePacketFlow<MockBase<A>>, Self::Error> {
        let src_mock = self.get_chain(src_chain)?;
        let dst_mock = self.get_chain(dst_chain)?;

        // We get the packet data from the chain directly
        let relay_result = relayer::relay_packet(
            &mut src_mock.app.borrow_mut(),
            &mut dst_mock.app.borrow_mut(),
            src_port.to_string(),
            src_channel.to_string(),
            sequence.into(),
        )?;

        let outcome = match relay_result.result {
            relayer::RelayingResult::Timeout {
                timeout_tx,
                close_channel_confirm: _,
            } => IbcPacketOutcome::Timeout {
<<<<<<< HEAD
                timeout_tx: TxId {
                    response: timeout_tx.into(),
                    chain_id: src_chain.to_string(),
                },
=======
                timeout_tx: TxId::new(src_chain.to_string(), timeout_tx),
>>>>>>> 7d02a2ef
            },
            relayer::RelayingResult::Acknowledgement { tx, ack } => {
                let ack_string =
                    serde_json::from_slice(ack.as_slice()).unwrap_or(format!("{:x?}", ack));

                log::info!(
                    "IBC packet n°{}, successfully relayed between {} and {}, with acknowledgment sent back: {}",
                    sequence,
                    src_chain,
                    dst_chain,
                    ack_string,
                );
                IbcPacketOutcome::Success {
<<<<<<< HEAD
                    receive_tx: TxId {
                        response: relay_result.receive_tx.into(),
                        chain_id: dst_chain.to_string(),
                    },
                    ack_tx: TxId {
                        response: tx.into(),
                        chain_id: src_chain.to_string(),
                    },
=======
                    receive_tx: TxId::new(dst_chain.to_string(), relay_result.receive_tx),
                    ack_tx: TxId::new(src_chain.to_string(), tx),
>>>>>>> 7d02a2ef
                    ack,
                }
            }
        };

        let analysis_result = SinglePacketFlow {
            send_tx: None, // This is not available in this context unfortunately
            outcome,
        };

        Ok(analysis_result)
    }

    fn chains<'a>(&'a self) -> impl Iterator<Item = &'a MockBase<A>>
    where
        MockBase<A>: 'a,
    {
        self.mocks.values()
    }
}

fn get_events(tx: &AppResponse, event: &str) -> Vec<Event> {
    tx.events
        .iter()
        .filter(|e| e.ty == event)
        .cloned()
        .collect()
}
fn get_all_events_values(events: &[Event], attribute: &str) -> Vec<String> {
    events
        .iter()
        .flat_map(|e| {
            e.attributes
                .iter()
                .filter(|a| a.key == attribute)
                .map(|a| a.value.clone())
        })
        .collect()
}

fn find_ibc_packets_sent_in_tx<A: Api>(
    chain: &MockBase<A>,
    tx: &AppResponse,
) -> Result<Vec<IbcPacketInfo>, InterchainMockError> {
    let send_packet_events = get_events(tx, "send_packet");
    if send_packet_events.is_empty() {
        return Ok(vec![]);
    }

    let connections = get_all_events_values(&send_packet_events, "packet_connection");
    let src_ports = get_all_events_values(&send_packet_events, "packet_src_port");
    let src_channels = get_all_events_values(&send_packet_events, "packet_src_channel");
    let sequences = get_all_events_values(&send_packet_events, "packet_sequence");
    let packet_datas = get_all_events_values(&send_packet_events, "packet_data");
    let chain_ids = connections
        .iter()
        .map(|c| {
            let connection: Connection =
                from_json(chain.app.borrow().ibc_query(MockIbcQuery::ConnectedChain {
                    connection_id: c.to_string(),
                })?)?;
            Ok::<_, InterchainMockError>(connection.counterparty_chain_id)
        })
        .collect::<Result<Vec<_>, _>>()?;

    let mut ibc_packets = vec![];
    for i in 0..src_ports.len() {
        // We create the ibcPacketInfo struct
        ibc_packets.push(IbcPacketInfo {
            src_port: src_ports[i].parse()?,
            src_channel: src_channels[i].parse()?,
            sequence: sequences[i].parse()?,
            dst_chain_id: chain_ids[i].clone(),
        });

        // We log the packets we follow.
        log::info!(
            "IBC packet n° {} :
                port : {},
                channel: {}
                data: {}",
            sequences[i],
            src_ports[i],
            src_channels[i],
            packet_datas[i]
        );
    }

    Ok(ibc_packets)
}<|MERGE_RESOLUTION|>--- conflicted
+++ resolved
@@ -222,14 +222,10 @@
     fn await_packets(
         &self,
         chain_id: ChainId,
-<<<<<<< HEAD
         tx_response: impl Into<AppResponse>,
-    ) -> Result<IbcTxAnalysis<MockBase<A>>, Self::Error> {
+    ) -> Result<NestedPacketsFlow<MockBase<A>>, Self::Error> {
         let tx_response = tx_response.into();
-=======
-        tx_response: AppResponse,
-    ) -> Result<NestedPacketsFlow<MockBase<A>>, Self::Error> {
->>>>>>> 7d02a2ef
+
         // We start by analyzing sent packets in the response
         let packets = find_ibc_packets_sent_in_tx(&self.get_chain(chain_id)?, &tx_response)?;
 
@@ -313,14 +309,7 @@
                 timeout_tx,
                 close_channel_confirm: _,
             } => IbcPacketOutcome::Timeout {
-<<<<<<< HEAD
-                timeout_tx: TxId {
-                    response: timeout_tx.into(),
-                    chain_id: src_chain.to_string(),
-                },
-=======
-                timeout_tx: TxId::new(src_chain.to_string(), timeout_tx),
->>>>>>> 7d02a2ef
+                timeout_tx: TxId::new(src_chain.to_string(), timeout_tx.into()),
             },
             relayer::RelayingResult::Acknowledgement { tx, ack } => {
                 let ack_string =
@@ -334,19 +323,8 @@
                     ack_string,
                 );
                 IbcPacketOutcome::Success {
-<<<<<<< HEAD
-                    receive_tx: TxId {
-                        response: relay_result.receive_tx.into(),
-                        chain_id: dst_chain.to_string(),
-                    },
-                    ack_tx: TxId {
-                        response: tx.into(),
-                        chain_id: src_chain.to_string(),
-                    },
-=======
-                    receive_tx: TxId::new(dst_chain.to_string(), relay_result.receive_tx),
-                    ack_tx: TxId::new(src_chain.to_string(), tx),
->>>>>>> 7d02a2ef
+                    receive_tx: TxId::new(dst_chain.to_string(), relay_result.receive_tx.into()),
+                    ack_tx: TxId::new(src_chain.to_string(), tx.into()),
                     ack,
                 }
             }
