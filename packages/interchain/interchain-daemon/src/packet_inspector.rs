--- conflicted
+++ resolved
@@ -525,11 +525,7 @@
         .collect()
 }
 
-<<<<<<< HEAD
 /// Find all the ibc packets that were sent during a transaction from the transaction events
-=======
-#[allow(missing_docs)]
->>>>>>> a703c99c
 pub async fn find_ibc_packets_sent_in_tx(
     chain: NetworkId,
     grpc_channel: Channel,
