use super::{Contract, WasmPath};
use crate::{
    environment::{
<<<<<<< HEAD
        AsyncWasmQuerier, ChainInfoOwned, ChainState, CwEnv, QueryHandler, TxHandler, TxResponse,
=======
        ChainInfoOwned, ChainState, CwEnv, Environment, QueryHandler, TxHandler, TxResponse,
>>>>>>> 1fbce3a7
        WasmQuerier,
    },
    error::CwEnvError,
    log::contract_target,
};
use cosmwasm_std::{Addr, Binary, Coin, Empty};
use cw_multi_test::Contract as MockContract;
use cw_storage_plus::{Item, Map, PrimaryKey};
use serde::{de::DeserializeOwned, Serialize};
use std::fmt::Debug;

// Fn for custom implementation to return ContractInstance
/// Interface to the underlying `Contract` struct. Implemented automatically when using our macros.
pub trait ContractInstance<Chain: ChainState> {
    /// Return a reference to the underlying contract instance.
    fn as_instance(&self) -> &Contract<Chain>;

    /// Return a mutable reference to the underlying contract instance.
    fn as_instance_mut(&mut self) -> &mut Contract<Chain>;

    /// Returns the contract id.
    fn id(&self) -> String {
        self.as_instance().id.clone()
    }

    /// Returns the contract address for this instance.
    fn address(&self) -> Result<Addr, CwEnvError> {
        Contract::address(self.as_instance())
    }

    /// Returns the contract address as a [`String`].
    fn addr_str(&self) -> Result<String, CwEnvError> {
        Contract::address(self.as_instance()).map(|addr| addr.into_string())
    }

    /// Returns contract code_id.
    fn code_id(&self) -> Result<u64, CwEnvError> {
        Contract::code_id(self.as_instance())
    }

    /// Sets the address for the contract. Useful when the contract is already initialized
    /// and not registered in the configured state file.
    fn set_address(&self, address: &Addr) {
        Contract::set_address(self.as_instance(), address)
    }

    /// Removes the address for the contract
    fn remove_address(&self) {
        Contract::remove_address(self.as_instance())
    }

    /// Sets a default address for the contract. If the contract already has an address registered in the state, this won't be used.
    /// This is mostly used to ship address with a cw-orch package.
    fn set_default_address(&mut self, address: &Addr) {
        Contract::set_default_address(self.as_instance_mut(), address)
    }

    /// Sets the code_id for the contract. Useful when the contract is already initialized
    /// and not registered in the configured state file.
    fn set_code_id(&self, code_id: u64) {
        Contract::set_code_id(self.as_instance(), code_id)
    }

    /// Removes the code_id for the contract
    fn remove_code_id(&self) {
        Contract::remove_code_id(self.as_instance())
    }

    /// Sets a default address for the contract. If the contract already has an address registered in the state, this won't be used.
    /// This is mostly used to ship address with a cw-orch package.
    fn set_default_code_id(&mut self, code_id: u64) {
        Contract::set_default_code_id(self.as_instance_mut(), code_id)
    }

    #[deprecated(
        note = "Please use `environment` from the cw_orch::prelude::Environment trait instead"
    )]
    /// Returns the chain that this contract is deployed on.
    fn get_chain(&self) -> &Chain {
        self.as_instance().environment()
    }
}

/// Trait that indicates that the contract can be instantiated with the associated message.
pub trait InstantiableContract {
    /// Instantiate message for the contract.
    type InstantiateMsg: Serialize + Debug;
}

/// Trait that indicates that the contract can be executed with the associated message.
pub trait ExecutableContract {
    /// Execute message for the contract.
    type ExecuteMsg: Serialize + Debug;
}

/// Trait that indicates that the contract can be queried with the associated message.
pub trait QueryableContract {
    /// Query message for the contract.
    type QueryMsg: Serialize + Debug;
}

/// Trait that indicates that the contract can be migrated with the associated message.
pub trait MigratableContract {
    /// Migrate message for the contract.
    type MigrateMsg: Serialize + Debug;
}

/// Smart contract execute entry point.
pub trait CwOrchExecute<Chain: TxHandler>: ExecutableContract + ContractInstance<Chain> {
    /// Send a ExecuteMsg to the contract.
    fn execute(
        &self,
        execute_msg: &Self::ExecuteMsg,
        coins: Option<&[Coin]>,
    ) -> Result<Chain::Response, CwEnvError> {
        self.as_instance().execute(&execute_msg, coins)
    }
}

impl<T: ExecutableContract + ContractInstance<Chain>, Chain: TxHandler> CwOrchExecute<Chain> for T {}

/// Smart contract instantiate entry point.
pub trait CwOrchInstantiate<Chain: TxHandler>:
    InstantiableContract + ContractInstance<Chain>
{
    /// Instantiates the contract.
    fn instantiate(
        &self,
        instantiate_msg: &Self::InstantiateMsg,
        admin: Option<&Addr>,
        coins: Option<&[Coin]>,
    ) -> Result<Chain::Response, CwEnvError> {
        self.as_instance()
            .instantiate(instantiate_msg, admin, coins)
    }

    /// Instantiates the contract using instantiate2
    fn instantiate2(
        &self,
        instantiate_msg: &Self::InstantiateMsg,
        admin: Option<&Addr>,
        coins: Option<&[Coin]>,
        salt: Binary,
    ) -> Result<Chain::Response, CwEnvError> {
        self.as_instance()
            .instantiate2(instantiate_msg, admin, coins, salt)
    }
}

impl<T: InstantiableContract + ContractInstance<Chain>, Chain: TxHandler> CwOrchInstantiate<Chain>
    for T
{
}

/// Smart contract query entry point.
pub trait CwOrchQuery<Chain: QueryHandler + ChainState>:
    QueryableContract + ContractInstance<Chain>
{
    /// Query the contract.
    fn query<G: Serialize + DeserializeOwned + Debug>(
        &self,
        query_msg: &Self::QueryMsg,
    ) -> Result<G, CwEnvError> {
        self.as_instance().query(query_msg)
    }

    /// Query the contract raw state from an raw binary key
    fn raw_query(&self, query_keys: Vec<u8>) -> Result<Vec<u8>, CwEnvError> {
        self.environment()
            .wasm_querier()
            .raw_query(self.address()?, query_keys)
            .map_err(Into::into)
    }

    /// Query the contract raw state from an cw-storage-plus::Item
    fn item_query<T: Serialize + DeserializeOwned>(
        &self,
        query_item: Item<T>,
    ) -> Result<T, CwEnvError> {
        self.environment()
            .wasm_querier()
            .item_query(self.address()?, query_item)
    }

    /// Query the contract raw state from a cw-storage-plus::Map
    fn map_query<'a, T: Serialize + DeserializeOwned, K: PrimaryKey<'a>>(
        &self,
        query_map: Map<'a, K, T>,
        key: K,
    ) -> Result<T, CwEnvError> {
        self.environment()
            .wasm_querier()
            .map_query(self.address()?, query_map, key)
    }
}
/// Smart contract query entry point.
pub trait AsyncCwOrchQuery<Chain: AsyncWasmQuerier + ChainState>:
    QueryableContract + ContractInstance<Chain>
where
    <Self as QueryableContract>::QueryMsg: Sync,
{
    /// Query the contract.
    fn async_query<'a, G: Serialize + DeserializeOwned + Debug>(
        &'a self,
        query_msg: &Self::QueryMsg,
    ) -> impl std::future::Future<Output = Result<G, CwEnvError>> + Send
    where
        Chain: 'a,
    {
        let instance = self.as_instance();
        async { instance.async_query(query_msg).await }
    }
}

impl<Chain: ChainState, T: ?Sized + ContractInstance<Chain>> Environment<Chain> for T {
    fn environment(&self) -> &Chain {
        self.as_instance().environment()
    }
}

impl<T: QueryableContract + ContractInstance<Chain>, Chain: QueryHandler + ChainState>
    CwOrchQuery<Chain> for T
{
}

impl<T: QueryableContract + ContractInstance<Chain>, Chain: AsyncWasmQuerier + ChainState>
    AsyncCwOrchQuery<Chain> for T
where
    <T as QueryableContract>::QueryMsg: std::marker::Sync,
{
}

/// Smart contract migrate entry point.
pub trait CwOrchMigrate<Chain: TxHandler>: MigratableContract + ContractInstance<Chain> {
    /// Migrate the contract.
    fn migrate(
        &self,
        migrate_msg: &Self::MigrateMsg,
        new_code_id: u64,
    ) -> Result<Chain::Response, CwEnvError> {
        self.as_instance().migrate(migrate_msg, new_code_id)
    }
}

impl<T: MigratableContract + ContractInstance<Chain>, Chain: TxHandler> CwOrchMigrate<Chain> for T {}

/// Trait to implement on the contract to enable it to be uploaded
/// Should return [`WasmPath`](crate::contract::interface_traits::WasmPath) for `Chain = Daemon`
/// and [`Box<&dyn Contract>`] for `Chain = Mock`
pub trait Uploadable {
    /// Return an object that can be used to upload the contract to a WASM-supported environment.
    fn wasm(_chain: &ChainInfoOwned) -> WasmPath {
        unimplemented!("no wasm file provided for this contract")
    }

    /// Return the wrapper object for the contract, only works for non-custom mock environments
    fn wrapper() -> Box<dyn MockContract<Empty, Empty>> {
        unimplemented!("no wrapper function implemented for this contract")
    }
}

/// Trait that indicates that the contract can be uploaded.
pub trait CwOrchUpload<Chain: TxHandler>: ContractInstance<Chain> + Uploadable + Sized {
    /// upload the contract to the configured environment.
    fn upload(&self) -> Result<Chain::Response, CwEnvError> {
        self.as_instance().upload(self)
    }
}

/// enable `.upload()` for contracts that implement `Uploadable` for that environment.
impl<T: ContractInstance<Chain> + Uploadable, Chain: TxHandler> CwOrchUpload<Chain> for T {}

/// Enables calling a contract with a different sender.
///
/// Clones the contract interface to prevent mutation of the original.
pub trait CallAs<Chain: TxHandler>: CwOrchExecute<Chain> + ContractInstance<Chain> + Clone {
    fn set_sender(&mut self, sender: &<Chain as TxHandler>::Sender) {
        self.as_instance_mut().chain.set_sender(sender.clone())
    }
    /// Call a contract as a different sender.
    /// Clones the contract interface with a different sender.
    fn call_as(&self, sender: &<Chain as TxHandler>::Sender) -> Self {
        let mut contract = self.clone();
        contract.set_sender(sender);
        contract
    }
}

impl<T: CwOrchExecute<Chain> + ContractInstance<Chain> + Clone, Chain: TxHandler> CallAs<Chain>
    for T
{
}

/// Helper methods for conditional uploading of a contract.
pub trait ConditionalUpload<Chain: CwEnv>: CwOrchUpload<Chain> {
    /// Only upload the contract if it is not uploaded yet (checksum does not match)
    fn upload_if_needed(&self) -> Result<Option<TxResponse<Chain>>, CwEnvError> {
        if let Ok(true) = self.latest_is_uploaded() {
            Ok(None)
        } else {
            Some(self.upload()).transpose().map_err(Into::into)
        }
    }

    /// Returns whether the checksum of the WASM file matches the checksum of the latest uploaded code for this contract.
    fn latest_is_uploaded(&self) -> Result<bool, CwEnvError> {
        let Some(latest_uploaded_code_id) = self.code_id().ok() else {
            return Ok(false);
        };

        let chain = self.environment();
        let on_chain_hash = chain
            .wasm_querier()
            .code_id_hash(latest_uploaded_code_id)
            .map_err(Into::into)?;
        let local_hash = self.environment().wasm_querier().local_hash(self)?;

        Ok(local_hash == on_chain_hash)
    }

    /// Returns whether the contract is running the latest uploaded code for it
    fn is_running_latest(&self) -> Result<bool, CwEnvError> {
        let Some(latest_uploaded_code_id) = self.code_id().ok() else {
            return Ok(false);
        };
        let chain = self.environment();
        let info = chain
            .wasm_querier()
            .contract_info(self.address()?)
            .map_err(Into::into)?;
        Ok(latest_uploaded_code_id == info.code_id)
    }
}

impl<T, Chain: CwEnv> ConditionalUpload<Chain> for T where T: CwOrchUpload<Chain> {}

/// Helper methods for conditional migration of a contract.
pub trait ConditionalMigrate<Chain: CwEnv>:
    CwOrchMigrate<Chain> + ConditionalUpload<Chain>
{
    /// Only migrate the contract if it is not on the latest code-id yet
    fn migrate_if_needed(
        &self,
        migrate_msg: &Self::MigrateMsg,
    ) -> Result<Option<TxResponse<Chain>>, CwEnvError> {
        if self.is_running_latest()? {
            log::info!(target: &contract_target(), "Skipped migration. {} is already running the latest code", self.id());
            Ok(None)
        } else {
            Some(self.migrate(migrate_msg, self.code_id()?))
                .transpose()
                .map_err(Into::into)
        }
    }
    /// Uploads the contract if the local contract hash is different from the latest on-chain code hash.
    /// Proceeds to migrates the contract if the contract is not running the latest code.
    fn upload_and_migrate_if_needed(
        &self,
        migrate_msg: &Self::MigrateMsg,
    ) -> Result<Option<Vec<TxResponse<Chain>>>, CwEnvError> {
        let mut txs = Vec::with_capacity(2);

        if let Some(tx) = self.upload_if_needed()? {
            txs.push(tx);
        };

        if let Some(tx) = self.migrate_if_needed(migrate_msg)? {
            txs.push(tx);
        };

        if txs.is_empty() {
            Ok(None)
        } else {
            Ok(Some(txs))
        }
    }
}
impl<T, Chain: CwEnv> ConditionalMigrate<Chain> for T where
    T: CwOrchMigrate<Chain> + ConditionalUpload<Chain>
{
}<|MERGE_RESOLUTION|>--- conflicted
+++ resolved
@@ -1,12 +1,8 @@
 use super::{Contract, WasmPath};
 use crate::{
     environment::{
-<<<<<<< HEAD
-        AsyncWasmQuerier, ChainInfoOwned, ChainState, CwEnv, QueryHandler, TxHandler, TxResponse,
-=======
-        ChainInfoOwned, ChainState, CwEnv, Environment, QueryHandler, TxHandler, TxResponse,
->>>>>>> 1fbce3a7
-        WasmQuerier,
+        AsyncWasmQuerier, ChainInfoOwned, ChainState, CwEnv, Environment, QueryHandler, TxHandler,
+        TxResponse, WasmQuerier,
     },
     error::CwEnvError,
     log::contract_target,
