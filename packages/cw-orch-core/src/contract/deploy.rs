//! Introduces the Deploy trait only
use cosmwasm_std::Addr;
use serde_json::from_reader;
use serde_json::Value;
use std::fs::File;

use crate::environment::CwEnv;
use crate::environment::StateInterface;
use crate::CwEnvError;

use super::interface_traits::ContractInstance;

/// Indicates the ability to deploy an application to a mock chain.
///
/// ## Example:
/// ```ignore
/// use cw_orch::{Deploy, CwOrchError, Empty, CwEnv, CwOrchUpload};
/// use cw_plus_orchestrate::Cw20Base;
/// use cw20::Cw20Coin;
///
/// pub struct MyApplication<Chain: CwEnv> {
///   pub token: Cw20Base<Chain>
/// }
///
/// impl<Chain: CwEnv> Deploy<Chain> for MyApplication<Chain> {
///     type Error = CwOrchError;
///     type DeployData = Empty;
///     fn store_on(chain: Chain) -> Result<Self, CwOrchError> {
///         let mut token = Cw20Base::new("my-token", chain.clone());
///         token.upload()?;
///         Ok(Self { token })
///     }
///     // deploys the token to the chain
///     fn deploy_on(chain: Chain, data: Empty) -> Result<Self, CwOrchError> {
///         let my_app: MyApplication<Chain> = Self::store_on(chain)?;
///         let cw20_init_msg = cw20_base::msg::InstantiateMsg {
///             decimals: 6,
///             name: "Test Token".to_string(),
///             initial_balances: vec![],
///             marketing: None,
///             mint: None,
///             symbol: "TEST".to_string(),
///         };
///         // instantiates the token and stores its address to the "my-token" key
///         my_app.token.instantiate(&cw20_init_msg, None, None)?;
///         Ok(my_app)
///    }
///    // loads the token from the chain
///    fn load_from(chain: Chain) -> Result<Self, CwOrchError> {
///        // loads the token and uses the "my-token" key to get its information
///         let token = Cw20Base::new("my-token", chain.clone());
///         Ok(Self { token })
///    }
/// }
/// ```
///
/// This allows other developers to re-use the application's deployment logic in their own tests.
/// Allowing them to build on the application's functionality without having to re-implement its deployment.
pub trait Deploy<Chain: CwEnv   >: Sized {
    /// Error type returned by the deploy functions.  
    type Error: From<CwEnvError>;
    /// Data required to deploy the application.
    type DeployData;
    /// Stores/uploads the application to the chain.
    fn store_on(chain: Chain) -> Result<Self, Self::Error>;
    /// Deploy the application to the chain. This could include instantiating contracts.
    #[allow(unused_variables)]
    fn deploy_on(chain: Chain, data: Self::DeployData) -> Result<Self, Self::Error> {
        // if not implemented, just store the application on the chain
        Self::store_on(chain)
    }

    /// Set the default contract state for a contract, so that users can retrieve it in their application when importing the library
    /// If a state is provided, it is used for all contracts, otherwise, the state is loaded from the crate's state file.
    fn set_contracts_state(&mut self, custom_state: Option<Value>) {
        let state;

        let state_file = Self::deployed_state_file_path();
        if let Some(custom_state) = custom_state {
            state = custom_state;
        } else if let Some(state_file) = state_file {
            if let Ok(module_state_json) = read_json(&state_file) {
                state = module_state_json;
            } else {
                return;
            }
        } else {
            return;
        }

        let all_contracts = self.get_contracts_mut();

        for contract in all_contracts {
            // We set the code_id and/or address of the contract in question if they are not present already
            let deploy_details = contract.get_chain().state().deploy_details();
            // We load the file
            // We try to get the code_id for the contract
            if contract.code_id().is_err() {
                let code_id = state
                    .get(deploy_details.chain_name.clone())
                    .unwrap_or(&Value::Null)
                    .get(deploy_details.chain_id.to_string())
                    .unwrap_or(&Value::Null)
                    .get("code_ids")
                    .unwrap_or(&Value::Null)
                    .get(contract.id());

                if let Some(code_id) = code_id {
                    if code_id.is_u64() {
                        contract.set_default_code_id(code_id.as_u64().unwrap())
                    }
                }
            }
            // We try to get the address for the contract
            if contract.address().is_err() {
                // Try and get the code id from file
                let address = state
                    .get(deploy_details.chain_name.clone())
                    .unwrap_or(&Value::Null)
                    .get(deploy_details.chain_id.to_string())
                    .unwrap_or(&Value::Null)
                    .get(deploy_details.deployment_id)
                    .unwrap_or(&Value::Null)
                    .get(contract.id());

                if let Some(address) = address {
                    if address.is_string() {
                        contract.set_default_address(&Addr::unchecked(address.as_str().unwrap()))
                    }
                }
            }
        }
    }

    /// Gets all the chain ids on which the library is deployed on
    /// This loads all chains that are registered in the crate-local daemon_state file
    /// The state file should have the following format :
    /// {
    ///     "juno":{
    ///         "juno-1":{
    ///             ...
    ///         },
    ///         "uni-6": {

    ///         }
    ///     }
    ///     ...
    /// }
    /// So this function actually looks for the second level of indices in the deployed_state_file
    fn get_all_deployed_chains() -> Vec<String> {
        let deployed_state_file = Self::deployed_state_file_path();
        if let Some(state_file) = deployed_state_file {
            if let Ok(module_state_json) = read_json(&state_file) {
                let all_chain_ids: Vec<String> = module_state_json
                    .as_object()
                    .unwrap()
                    .into_iter()
                    .flat_map(|(_, v)| {
                        v.as_object()
                            .unwrap()
                            .into_iter()
                            .map(|(chain_id, _)| chain_id.clone())
                            .collect::<Vec<_>>()
                    })
                    .collect();

                return all_chain_ids;
            }
        }
        vec![]
    }

    /// Sets the custom state file path for exporting the state with the package.
<<<<<<< HEAD
    // This function needs to be defined by projects. If the project doesn't want to give deployment state with their crate, they can return None here.
    fn deployed_state_file_path(&self) -> Option<String>;
=======
    // TODO, we might want to enforce the projects to redefine this function ?
    fn deployed_state_file_path() -> Option<String>;
>>>>>>> 8e745cd1

    /// Returns all the contracts in this deployment instance
    /// Used to set the contract state (addr and code_id) when importing the package.
    fn get_contracts_mut(&mut self) -> Vec<Box<&mut dyn ContractInstance<Chain>>>;
    /// Load the application from the chain, assuming it has already been deployed.
    /// In order to leverage the deployed state, don't forget to call `Self::set_contracts_state` after loading the contract objects
    fn load_from(chain: Chain) -> Result<Self, Self::Error>;
}

/// Read a json value from a file (redundant with crate::daemon::json_file, but returns an err instead of panicking)
pub(crate) fn read_json(filename: &String) -> anyhow::Result<Value> {
    let file = File::open(filename)?;
    let json: serde_json::Value = from_reader(file)?;
    Ok(json)
}<|MERGE_RESOLUTION|>--- conflicted
+++ resolved
@@ -171,13 +171,8 @@
     }
 
     /// Sets the custom state file path for exporting the state with the package.
-<<<<<<< HEAD
-    // This function needs to be defined by projects. If the project doesn't want to give deployment state with their crate, they can return None here.
-    fn deployed_state_file_path(&self) -> Option<String>;
-=======
-    // TODO, we might want to enforce the projects to redefine this function ?
+    /// This function needs to be defined by projects. If the project doesn't want to give deployment state with their crate, they can return None here.
     fn deployed_state_file_path() -> Option<String>;
->>>>>>> 8e745cd1
 
     /// Returns all the contracts in this deployment instance
     /// Used to set the contract state (addr and code_id) when importing the package.
