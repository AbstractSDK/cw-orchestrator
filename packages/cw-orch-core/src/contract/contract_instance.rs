//! Main functional component for interacting with a contract. Used as the base for generating contract interfaces.
use super::interface_traits::Uploadable;
use crate::{
    environment::{IndexResponse, StateInterface, TxHandler, TxResponse},
    error::CwEnvError,
    log::{contract_target, transaction_target},
    CwOrchEnvVars,
};

use crate::environment::QueryHandler;
<<<<<<< HEAD
use cosmwasm_std::{Addr, Binary, Coin};
=======
use cosmwasm_std::{Addr, Coin};
>>>>>>> 436073fc
use serde::{de::DeserializeOwned, Serialize};
use std::fmt::Debug;

/// An instance of a contract. Contains references to the execution environment (chain) and a local state (state)
/// The state is used to store contract addresses/code-ids
#[derive(Clone)]
pub struct Contract<Chain: TxHandler + QueryHandler + Clone> {
    /// ID of the contract, used to retrieve addr/code-id
    pub id: String,
    /// Chain object that handles tx execution and queries.
    pub(crate) chain: Chain,
    /// Optional code id used in case none is registered in the state
    pub default_code_id: Option<u64>,
    /// Optional address used in case none is registered in the state
    pub default_address: Option<Addr>,
}

/// Expose chain and state function to call them on the contract
impl<Chain: TxHandler + QueryHandler + Clone> Contract<Chain> {
    /// Creates a new contract instance
    pub fn new(id: impl ToString, chain: Chain) -> Self {
        Contract {
            id: id.to_string(),
            chain,
            default_code_id: None,
            default_address: None,
        }
    }

    /// `get_chain` instead of `chain` to disambiguate from the std prelude .chain() method.
    pub fn get_chain(&self) -> &Chain {
        &self.chain
    }

    /// Sets the address of the contract in the local state
    pub fn with_address(self, address: Option<&Addr>) -> Self {
        if let Some(address) = address {
            self.set_address(address)
        }
        self
    }

    // Chain interfaces

    /// Upload a contract given its source
    pub fn upload(&self, source: &impl Uploadable) -> Result<TxResponse<Chain>, CwEnvError> {
        log::info!(
            target: &contract_target(),
            "[{}][Upload]",
            self.id,
        );

        let resp = self.chain.upload(source).map_err(Into::into)?;
        let code_id = resp.uploaded_code_id()?;
        self.set_code_id(code_id);
        log::info!(
            target: &contract_target(),
            "[{}][Uploaded] code_id {}",
            self.id,
            code_id
        );
        log::debug!(
            target: &contract_target(),
            "[{}][Uploaded] response {:?}",
            self.id,
            resp
        );
        Ok(resp)
    }

    /// Executes an operation on the contract
    pub fn execute<E: Serialize + Debug>(
        &self,
        msg: &E,
        coins: Option<&[Coin]>,
    ) -> Result<TxResponse<Chain>, CwEnvError> {
        log::info!(
            target: &contract_target(),
            "[{}][Execute][{}] {}",
            self.id,
            self.address()?,
            get_struct_name(msg)?
        );

        log::debug!(
            target: &contract_target(),
            "[{}][Execute] {}",
            self.id,
            log_serialize_message(msg)?
        );

        let resp = self
            .chain
            .execute(msg, coins.unwrap_or(&[]), &self.address()?);

        log::info!(
            target: &contract_target(),
            "[{}][Executed][{}] {}",
            self.id,
            self.address()?,
            get_struct_name(msg)?
        );
        log::debug!(
            target: &transaction_target(),
            "[{}][Executed] response: {:?}",
            self.id,
            resp
        );

        resp.map_err(Into::into)
    }

    /// Initializes the contract
    pub fn instantiate<I: Serialize + Debug>(
        &self,
        msg: &I,
        admin: Option<&Addr>,
        coins: Option<&[Coin]>,
    ) -> Result<TxResponse<Chain>, CwEnvError> {
        log::info!(
            target: &contract_target(),
            "[{}][Instantiate]",
            self.id,
        );

        log::debug!(
            target: &contract_target(),
            "[{}][Instantiate] {}",
            self.id,
            log_serialize_message(msg)?
        );

        let resp = self
            .chain
            .instantiate(
                self.code_id()?,
                msg,
                Some(&self.id),
                admin,
                coins.unwrap_or(&[]),
            )
            .map_err(Into::into)?;
        let contract_address = resp.instantiated_contract_address()?;

        self.set_address(&contract_address);

        log::info!(
            target: &&contract_target(),
            "[{}][Instantiated] {}",
            self.id,
            contract_address
        );
        log::debug!(
            target: &&transaction_target(),
            "[{}][Instantiated] response: {:?}",
            self.id,
            resp
        );

        Ok(resp)
    }

    /// Initializes the contract
    pub fn instantiate2<I: Serialize + Debug>(
        &self,
        msg: &I,
        admin: Option<&Addr>,
        coins: Option<&[Coin]>,
        salt: Binary,
        fix_msg: bool,
    ) -> Result<TxResponse<Chain>, CwEnvError> {
        log::info!(
            target: &contract_target(),
            "[{}][Instantiate]",
            self.id,
        );

        log::debug!(
            target: &contract_target(),
            "[{}][Instantiate] {}",
            self.id,
            log_serialize_message(msg)?
        );

        let resp = self
            .chain
            .instantiate2(
                self.code_id()?,
                msg,
                Some(&self.id),
                admin,
                coins.unwrap_or(&[]),
                salt,
                fix_msg,
            )
            .map_err(Into::into)?;
        let contract_address = resp.instantiated_contract_address()?;

        self.set_address(&contract_address);

        log::info!(
            target: &&contract_target(),
            "[{}][Instantiated] {}",
            self.id,
            contract_address
        );
        log::debug!(
            target: &&transaction_target(),
            "[{}][Instantiated] response: {:?}",
            self.id,
            resp
        );

        Ok(resp)
    }

    /// Query the contract
    pub fn query<Q: Serialize + Debug, T: Serialize + DeserializeOwned + Debug>(
        &self,
        query_msg: &Q,
    ) -> Result<T, CwEnvError> {
        log::debug!(
            target: &contract_target(),
            "[{}][Query][{}] {}",
            self.id,
            self.address()?,
            log_serialize_message(query_msg)?
        );

        let resp = self
            .chain
            .query(query_msg, &self.address()?)
            .map_err(Into::into)?;

        log::debug!(
            target: &contract_target(),
            "[{}][Queried][{}] response {}",
            self.id,
            self.address()?,
            log_serialize_message(&resp)?
        );
        Ok(resp)
    }

    /// Migrates the contract
    pub fn migrate<M: Serialize + Debug>(
        &self,
        migrate_msg: &M,
        new_code_id: u64,
    ) -> Result<TxResponse<Chain>, CwEnvError> {
        log::info!(
            target: &contract_target(),
            "[{}][Migrate][{}]",
            self.id,
            self.address()?,
        );

        log::debug!(
            target: &contract_target(),
            "[{}][Migrate] code-id: {}, msg: {}",
            self.id,
            new_code_id,
            log_serialize_message(migrate_msg)?
        );

        let resp = self
            .chain
            .migrate(migrate_msg, new_code_id, &self.address()?)
            .map_err(Into::into)?;

        log::info!(
            target: &contract_target(),
            "[{}][Migrated][{}] code-id {}",
            self.id,
            self.address()?,
            new_code_id
        );
        log::debug!(
            target: &transaction_target(),
            "[{}][Migrated] response: {:?}",
            self.id,
            resp
        );
        Ok(resp)
    }

    // State interfaces
    /// Returns state address for contract
    pub fn address(&self) -> Result<Addr, CwEnvError> {
        let state_address = self.chain.state().get_address(&self.id);
        // If the state address is not present, we default to the default address or an error
        state_address.or(self
            .default_address
            .clone()
            .ok_or(CwEnvError::AddrNotInStore(self.id.clone())))
    }

    /// Sets state address for contract
    pub fn set_address(&self, address: &Addr) {
        self.chain.state().set_address(&self.id, address)
    }

    /// Sets default address for contract (used only if not present in state)
    pub fn set_default_address(&mut self, address: &Addr) {
        self.default_address = Some(address.clone());
    }

    /// Returns state code_id for contract
    pub fn code_id(&self) -> Result<u64, CwEnvError> {
        let state_code_id = self.chain.state().get_code_id(&self.id);
        // If the code_ids is not present, we default to the default code_id or an error
        state_code_id.or(self
            .default_code_id
            .ok_or(CwEnvError::CodeIdNotInStore(self.id.clone())))
    }

    /// Sets state code_id for contract
    pub fn set_code_id(&self, code_id: u64) {
        self.chain.state().set_code_id(&self.id, code_id)
    }

    /// Sets default code_id for contract (used only if not present in state)
    pub fn set_default_code_id(&mut self, code_id: u64) {
        self.default_code_id = Some(code_id);
    }
}

/// Helper to serialize objects (JSON or Rust DEBUG)
fn log_serialize_message<E: Serialize + Debug>(msg: &E) -> Result<String, CwEnvError> {
    if CwOrchEnvVars::load()?.serialize_json {
        Ok(serde_json::to_string(msg)?)
    } else {
        Ok(format!("{:#?}", msg))
    }
}

/// Helper to get the name of a struct
fn get_struct_name<E: Serialize + Debug>(msg: &E) -> Result<String, CwEnvError> {
    let serialized = serde_json::to_value(msg)?;
    let value = serialized
        .as_object()
        .ok_or("Can't get struct name of non object")
        .unwrap()
        .into_iter()
        .next()
        .ok_or("Can't get struct name of non object")
        .unwrap();

    Ok(value.0.clone())
}<|MERGE_RESOLUTION|>--- conflicted
+++ resolved
@@ -8,11 +8,7 @@
 };
 
 use crate::environment::QueryHandler;
-<<<<<<< HEAD
 use cosmwasm_std::{Addr, Binary, Coin};
-=======
-use cosmwasm_std::{Addr, Coin};
->>>>>>> 436073fc
 use serde::{de::DeserializeOwned, Serialize};
 use std::fmt::Debug;
 
@@ -182,7 +178,6 @@
         admin: Option<&Addr>,
         coins: Option<&[Coin]>,
         salt: Binary,
-        fix_msg: bool,
     ) -> Result<TxResponse<Chain>, CwEnvError> {
         log::info!(
             target: &contract_target(),
@@ -206,7 +201,6 @@
                 admin,
                 coins.unwrap_or(&[]),
                 salt,
-                fix_msg,
             )
             .map_err(Into::into)?;
         let contract_address = resp.instantiated_contract_address()?;
