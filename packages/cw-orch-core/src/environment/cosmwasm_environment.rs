--- conflicted
+++ resolved
@@ -129,18 +129,13 @@
 mod tests {
     use cw_multi_test::AppResponse;
 
-<<<<<<< HEAD
-=======
     use crate::environment::StateInterface;
 
->>>>>>> a990cbea
     use super::*;
 
     #[derive(Clone)]
     struct MockHandler {}
 
-<<<<<<< HEAD
-=======
     impl StateInterface for () {
         fn get_address(&self, _contract_id: &str) -> Result<Addr, CwEnvError> {
             unimplemented!()
@@ -167,7 +162,6 @@
         }
     }
 
->>>>>>> a990cbea
     impl ChainState for MockHandler {
         type Out = ();
 
@@ -260,8 +254,6 @@
         associated_error(MockHandler {})?;
         Ok(())
     }
-<<<<<<< HEAD
-=======
 }
 
 #[derive(Clone)]
@@ -274,5 +266,4 @@
 pub trait EnvironmentQuerier {
     /// Get some details about the environment.
     fn env_info(&self) -> EnvironmentInfo;
->>>>>>> a990cbea
 }