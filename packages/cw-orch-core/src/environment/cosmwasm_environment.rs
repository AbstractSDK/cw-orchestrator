--- conflicted
+++ resolved
@@ -2,11 +2,7 @@
 
 use super::{queriers::QueryHandler, ChainState, IndexResponse};
 use crate::{contract::interface_traits::Uploadable, error::CwEnvError};
-<<<<<<< HEAD
 use cosmwasm_std::{Addr, Binary, Coin};
-=======
-use cosmwasm_std::{Addr, Coin};
->>>>>>> 436073fc
 use serde::Serialize;
 use std::fmt::Debug;
 
@@ -59,7 +55,6 @@
         admin: Option<&Addr>,
         coins: &[cosmwasm_std::Coin],
         salt: Binary,
-        fix_msg: bool,
     ) -> Result<Self::Response, Self::Error>;
 
     /// Send a ExecMsg to a contract.
