//! Transactional traits for execution environments.

use super::{ChainState, IndexResponse};
use crate::{
    contract::interface_traits::{ContractInstance, Uploadable},
    error::CwEnvError,
};
use cosmwasm_std::{Addr, BlockInfo, Coin, ContractInfoResponse};
use serde::{de::DeserializeOwned, Serialize};
use std::fmt::Debug;

/// Signals a supported execution environment for CosmWasm contracts
<<<<<<< HEAD
pub trait CwEnv: TxHandler + BankQuerier + Clone {}
impl<T: TxHandler + BankQuerier + Clone> CwEnv for T {}
=======
pub trait CwEnv: TxHandler + WasmCodeQuerier + Clone {}
impl<T: TxHandler + WasmCodeQuerier + Clone> CwEnv for T {}
>>>>>>> 0f86c02e

/// Response type for actions on an environment
pub type TxResponse<Chain> = <Chain as TxHandler>::Response;

/// Signer trait for chains.
/// Accesses the sender information from the chain object to perform actions.
pub trait TxHandler: ChainState + Clone {
    /// Response type for transactions on an environment.
    type Response: IndexResponse + Debug + Send + Clone;
    /// Error type for transactions on an environment.
    type Error: Into<CwEnvError> + Debug;
    /// Source type for uploading to the environment.
    type ContractSource;

    type Sender: Clone;

    /// Gets the address of the current wallet used to sign transactions.
    fn sender(&self) -> Addr;

    /// Sets wallet to sign transactions.
    fn set_sender(&mut self, sender: Self::Sender);

    /// Wait for an amount of blocks.
    fn wait_blocks(&self, amount: u64) -> Result<(), Self::Error>;

    /// Wait for an amount of seconds.
    fn wait_seconds(&self, secs: u64) -> Result<(), Self::Error>;

    /// Wait for next block.
    fn next_block(&self) -> Result<(), Self::Error>;

    /// Return current block info see [`BlockInfo`].
    fn block_info(&self) -> Result<BlockInfo, Self::Error>;

    // Actions

    /// Uploads a contract to the chain.
    fn upload(&self, contract_source: &impl Uploadable) -> Result<Self::Response, Self::Error>;

    /// Send a InstantiateMsg to a contract.
    fn instantiate<I: Serialize + Debug>(
        &self,
        code_id: u64,
        init_msg: &I,
        label: Option<&str>,
        admin: Option<&Addr>,
        coins: &[cosmwasm_std::Coin],
    ) -> Result<Self::Response, Self::Error>;
    /// Send a ExecMsg to a contract.
    fn execute<E: Serialize + Debug>(
        &self,
        exec_msg: &E,
        coins: &[Coin],
        contract_address: &Addr,
    ) -> Result<Self::Response, Self::Error>;

    /// Send a QueryMsg to a contract.
    fn query<Q: Serialize + Debug, T: Serialize + DeserializeOwned>(
        &self,
        query_msg: &Q,
        contract_address: &Addr,
    ) -> Result<T, Self::Error>;

    /// Send a MigrateMsg to a contract.
    fn migrate<M: Serialize + Debug>(
        &self,
        migrate_msg: &M,
        new_code_id: u64,
        contract_address: &Addr,
    ) -> Result<Self::Response, Self::Error>;

    /// Clones the chain with a different sender.
    /// Usually used to call a contract as a different sender.
    fn call_as(&self, sender: &<Self as TxHandler>::Sender) -> Self {
        let mut chain = self.clone();
        chain.set_sender(sender.clone());
        chain
    }
}

pub trait WasmCodeQuerier: TxHandler + Clone {
    /// Returns the checksum of provided code_id
    fn contract_hash(&self, code_id: u64) -> Result<String, <Self as TxHandler>::Error>;
    /// Returns the code_info structure of the provided contract
    fn contract_info<T: ContractInstance<Self>>(
        &self,
        contract: &T,
    ) -> Result<ContractInfoResponse, <Self as TxHandler>::Error>;
}

pub trait BankQuerier: TxHandler {
    /// Query the bank balance of a given address
    /// If denom is None, returns all balances
    fn balance(
        &self,
        address: impl Into<String>,
        denom: Option<String>,
    ) -> Result<Vec<Coin>, <Self as TxHandler>::Error>;

    /// Query total supply in the bank for a denom
    fn supply_of(&self, denom: impl Into<String>) -> Result<Coin, <Self as TxHandler>::Error>;
}<|MERGE_RESOLUTION|>--- conflicted
+++ resolved
@@ -10,13 +10,8 @@
 use std::fmt::Debug;
 
 /// Signals a supported execution environment for CosmWasm contracts
-<<<<<<< HEAD
-pub trait CwEnv: TxHandler + BankQuerier + Clone {}
-impl<T: TxHandler + BankQuerier + Clone> CwEnv for T {}
-=======
-pub trait CwEnv: TxHandler + WasmCodeQuerier + Clone {}
-impl<T: TxHandler + WasmCodeQuerier + Clone> CwEnv for T {}
->>>>>>> 0f86c02e
+pub trait CwEnv: TxHandler + BankQuerier + WasmCodeQuerier + Clone {}
+impl<T: TxHandler + BankQuerier + WasmCodeQuerier + Clone> CwEnv for T {}
 
 /// Response type for actions on an environment
 pub type TxResponse<Chain> = <Chain as TxHandler>::Response;
