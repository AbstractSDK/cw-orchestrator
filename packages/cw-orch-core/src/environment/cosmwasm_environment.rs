--- conflicted
+++ resolved
@@ -7,13 +7,8 @@
 use std::fmt::Debug;
 
 /// Signals a supported execution environment for CosmWasm contracts
-<<<<<<< HEAD
-pub trait CwEnv: TxHandler + QueryHandler + Clone {}
-impl<T: TxHandler + QueryHandler + Clone> CwEnv for T {}
-=======
-pub trait CwEnv: TxHandler + BankQuerier + WasmCodeQuerier + EnvironmentQuerier + Clone {}
-impl<T: TxHandler + BankQuerier + WasmCodeQuerier + EnvironmentQuerier + Clone> CwEnv for T {}
->>>>>>> 16ceab43
+pub trait CwEnv: TxHandler + QueryHandler + EnvironmentQuerier + Clone {}
+impl<T: TxHandler + QueryHandler + EnvironmentQuerier + Clone> CwEnv for T {}
 
 /// Response type for actions on an environment
 pub type TxResponse<Chain> = <Chain as TxHandler>::Response;
@@ -74,44 +69,12 @@
         chain.set_sender(sender.clone());
         chain
     }
-<<<<<<< HEAD
-=======
-}
-
-pub trait WasmCodeQuerier: TxHandler + Clone {
-    /// Returns the checksum of provided code_id
-    fn contract_hash(&self, code_id: u64) -> Result<String, <Self as TxHandler>::Error>;
-    /// Returns the code_info structure of the provided contract
-    fn contract_info<T: ContractInstance<Self>>(
-        &self,
-        contract: &T,
-    ) -> Result<ContractInfoResponse, <Self as TxHandler>::Error>;
-
-    /// Returns the checksum of the WASM file if the env supports it. Will re-upload every time if not supported.
-    fn local_hash<T: Uploadable + ContractInstance<Self>>(
-        &self,
-        contract: &T,
-    ) -> Result<String, CwEnvError> {
-        contract.wasm().checksum()
-    }
-}
-
-pub trait BankQuerier: TxHandler {
-    /// Query the bank balance of a given address
-    /// If denom is None, returns all balances
-    fn balance(
-        &self,
-        address: impl Into<String>,
-        denom: Option<String>,
-    ) -> Result<Vec<Coin>, <Self as TxHandler>::Error>;
-
-    /// Query total supply in the bank for a denom
-    fn supply_of(&self, denom: impl Into<String>) -> Result<Coin, <Self as TxHandler>::Error>;
 }
 
 // TODO: Perfect test candidate for `trybuild`
 #[cfg(test)]
 mod tests {
+    use cosmwasm_std::Empty;
     use cw_multi_test::AppResponse;
 
     use crate::environment::StateInterface;
@@ -168,22 +131,6 @@
 
         fn set_sender(&mut self, _sender: Self::Sender) {}
 
-        fn wait_blocks(&self, _amount: u64) -> Result<(), Self::Error> {
-            Ok(())
-        }
-
-        fn wait_seconds(&self, _secs: u64) -> Result<(), Self::Error> {
-            Ok(())
-        }
-
-        fn next_block(&self) -> Result<(), Self::Error> {
-            Ok(())
-        }
-
-        fn block_info(&self) -> Result<BlockInfo, Self::Error> {
-            unimplemented!()
-        }
-
         fn upload(
             &self,
             _contract_source: &impl Uploadable,
@@ -211,14 +158,6 @@
             unimplemented!()
         }
 
-        fn query<Q: Serialize + Debug, T: Serialize + DeserializeOwned>(
-            &self,
-            _query_msg: &Q,
-            _contract_address: &Addr,
-        ) -> Result<T, Self::Error> {
-            unimplemented!()
-        }
-
         fn migrate<M: Serialize + Debug>(
             &self,
             _migrate_msg: &M,
@@ -230,13 +169,13 @@
     }
 
     fn associated_error<T: TxHandler>(t: T) -> anyhow::Result<()> {
-        t.wait_blocks(5)?;
+        t.instantiate(0, &Empty {}, None, None, &[])?;
         Ok(())
     }
 
     #[test]
     fn tx_handler_error_usable_on_anyhow() -> anyhow::Result<()> {
-        associated_error(MockHandler {})?;
+        associated_error(MockHandler {}).unwrap();
         Ok(())
     }
 }
@@ -251,5 +190,4 @@
 pub trait EnvironmentQuerier {
     /// Get some details about the environment.
     fn env_info(&self) -> EnvironmentInfo;
->>>>>>> 16ceab43
 }