//! Transactional traits for execution environments.

use super::{ChainState, IndexResponse};
use crate::{
    contract::interface_traits::{ContractInstance, Uploadable},
    error::CwEnvError,
};
use cosmwasm_std::{Addr, BlockInfo, Coin, ContractInfoResponse};
use serde::{de::DeserializeOwned, Serialize};
use std::fmt::Debug;

/// Signals a supported execution environment for CosmWasm contracts
pub trait CwEnv: TxHandler + BankQuerier + WasmCodeQuerier + EnvironmentQuerier + Clone {}
impl<T: TxHandler + BankQuerier + WasmCodeQuerier + EnvironmentQuerier + Clone> CwEnv for T {}

/// Response type for actions on an environment
pub type TxResponse<Chain> = <Chain as TxHandler>::Response;

/// Signer trait for chains.
/// Accesses the sender information from the chain object to perform actions.
pub trait TxHandler: ChainState + Clone {
    /// Response type for transactions on an environment.
    type Response: IndexResponse + Debug + Send + Clone;
    /// Error type for transactions on an environment.
    type Error: Into<CwEnvError> + Debug + std::error::Error + Send + Sync + 'static;
    /// Source type for uploading to the environment.
    type ContractSource;

    type Sender: Clone;

    /// Gets the address of the current wallet used to sign transactions.
    fn sender(&self) -> Addr;

    /// Sets wallet to sign transactions.
    fn set_sender(&mut self, sender: Self::Sender);

    /// Wait for an amount of blocks.
    fn wait_blocks(&self, amount: u64) -> Result<(), Self::Error>;

    /// Wait for an amount of seconds.
    fn wait_seconds(&self, secs: u64) -> Result<(), Self::Error>;

    /// Wait for next block.
    fn next_block(&self) -> Result<(), Self::Error>;

    /// Return current block info see [`BlockInfo`].
    fn block_info(&self) -> Result<BlockInfo, Self::Error>;

    // Actions

    /// Uploads a contract to the chain.
    fn upload(&self, contract_source: &impl Uploadable) -> Result<Self::Response, Self::Error>;

    /// Send a InstantiateMsg to a contract.
    fn instantiate<I: Serialize + Debug>(
        &self,
        code_id: u64,
        init_msg: &I,
        label: Option<&str>,
        admin: Option<&Addr>,
        coins: &[cosmwasm_std::Coin],
    ) -> Result<Self::Response, Self::Error>;

    /// Send a ExecMsg to a contract.
    fn execute<E: Serialize + Debug>(
        &self,
        exec_msg: &E,
        coins: &[Coin],
        contract_address: &Addr,
    ) -> Result<Self::Response, Self::Error>;

    /// Send a QueryMsg to a contract.
    fn query<Q: Serialize + Debug, T: Serialize + DeserializeOwned>(
        &self,
        query_msg: &Q,
        contract_address: &Addr,
    ) -> Result<T, Self::Error>;

    /// Send a MigrateMsg to a contract.
    fn migrate<M: Serialize + Debug>(
        &self,
        migrate_msg: &M,
        new_code_id: u64,
        contract_address: &Addr,
    ) -> Result<Self::Response, Self::Error>;

    /// Clones the chain with a different sender.
    /// Usually used to call a contract as a different sender.
    fn call_as(&self, sender: &<Self as TxHandler>::Sender) -> Self {
        let mut chain = self.clone();
        chain.set_sender(sender.clone());
        chain
    }
}

pub trait WasmCodeQuerier: TxHandler + Clone {
    /// Returns the checksum of provided code_id
    fn contract_hash(&self, code_id: u64) -> Result<String, <Self as TxHandler>::Error>;
    /// Returns the code_info structure of the provided contract
    fn contract_info<T: ContractInstance<Self>>(
        &self,
        contract: &T,
    ) -> Result<ContractInfoResponse, <Self as TxHandler>::Error>;

    /// Returns the checksum of the WASM file if the env supports it. Will re-upload every time if not supported.
    fn local_hash<T: Uploadable + ContractInstance<Self>>(
        &self,
        contract: &T,
    ) -> Result<String, CwEnvError> {
        contract.wasm().checksum()
    }
}

pub trait BankQuerier: TxHandler {
    /// Query the bank balance of a given address
    /// If denom is None, returns all balances
    fn balance(
        &self,
        address: impl Into<String>,
        denom: Option<String>,
    ) -> Result<Vec<Coin>, <Self as TxHandler>::Error>;

    /// Query total supply in the bank for a denom
    fn supply_of(&self, denom: impl Into<String>) -> Result<Coin, <Self as TxHandler>::Error>;
}

<<<<<<< HEAD
// TODO: Perfect test candidate for `trybuild`
#[cfg(test)]
mod tests {
    use cw_multi_test::AppResponse;

    use super::*;

    #[derive(Clone)]
    struct MockHandler {}

    impl ChainState for MockHandler {
        type Out = ();

        fn state(&self) -> Self::Out {}
    }

    impl TxHandler for MockHandler {
        type Response = AppResponse;

        type Error = CwEnvError;

        type ContractSource = ();

        type Sender = ();

        fn sender(&self) -> Addr {
            unimplemented!()
        }

        fn set_sender(&mut self, _sender: Self::Sender) {}

        fn wait_blocks(&self, _amount: u64) -> Result<(), Self::Error> {
            Ok(())
        }

        fn wait_seconds(&self, _secs: u64) -> Result<(), Self::Error> {
            Ok(())
        }

        fn next_block(&self) -> Result<(), Self::Error> {
            Ok(())
        }

        fn block_info(&self) -> Result<BlockInfo, Self::Error> {
            unimplemented!()
        }

        fn upload(
            &self,
            _contract_source: &impl Uploadable,
        ) -> Result<Self::Response, Self::Error> {
            unimplemented!()
        }

        fn instantiate<I: Serialize + Debug>(
            &self,
            _code_id: u64,
            _init_msg: &I,
            _label: Option<&str>,
            _admin: Option<&Addr>,
            _coins: &[cosmwasm_std::Coin],
        ) -> Result<Self::Response, Self::Error> {
            unimplemented!()
        }

        fn execute<E: Serialize + Debug>(
            &self,
            _exec_msg: &E,
            _coins: &[Coin],
            _contract_address: &Addr,
        ) -> Result<Self::Response, Self::Error> {
            unimplemented!()
        }

        fn query<Q: Serialize + Debug, T: Serialize + DeserializeOwned>(
            &self,
            _query_msg: &Q,
            _contract_address: &Addr,
        ) -> Result<T, Self::Error> {
            unimplemented!()
        }

        fn migrate<M: Serialize + Debug>(
            &self,
            _migrate_msg: &M,
            _new_code_id: u64,
            _contract_address: &Addr,
        ) -> Result<Self::Response, Self::Error> {
            unimplemented!()
        }
    }

    fn associated_error<T: TxHandler>(t: T) -> anyhow::Result<()> {
        t.wait_blocks(5)?;
        Ok(())
    }

    #[test]
    fn tx_handler_error_usable_on_anyhow() -> anyhow::Result<()> {
        associated_error(MockHandler {})?;
        Ok(())
    }
=======
#[derive(Clone)]
pub struct EnvironmentInfo {
    pub chain_id: String,
    pub chain_name: String,
    pub deployment_id: String,
}

pub trait EnvironmentQuerier {
    /// Get some details about the environment.
    fn env_info(&self) -> EnvironmentInfo;
>>>>>>> f2142e15
}<|MERGE_RESOLUTION|>--- conflicted
+++ resolved
@@ -124,16 +124,43 @@
     fn supply_of(&self, denom: impl Into<String>) -> Result<Coin, <Self as TxHandler>::Error>;
 }
 
-<<<<<<< HEAD
 // TODO: Perfect test candidate for `trybuild`
 #[cfg(test)]
 mod tests {
     use cw_multi_test::AppResponse;
 
+    use crate::environment::StateInterface;
+
     use super::*;
 
     #[derive(Clone)]
     struct MockHandler {}
+
+    impl StateInterface for () {
+        fn get_address(&self, _contract_id: &str) -> Result<Addr, CwEnvError> {
+            unimplemented!()
+        }
+
+        fn set_address(&mut self, _contract_id: &str, _address: &Addr) {
+            unimplemented!()
+        }
+
+        fn get_code_id(&self, _contract_id: &str) -> Result<u64, CwEnvError> {
+            unimplemented!()
+        }
+
+        fn set_code_id(&mut self, _contract_id: &str, _code_id: u64) {
+            unimplemented!()
+        }
+
+        fn get_all_addresses(&self) -> Result<std::collections::HashMap<String, Addr>, CwEnvError> {
+            unimplemented!()
+        }
+
+        fn get_all_code_ids(&self) -> Result<std::collections::HashMap<String, u64>, CwEnvError> {
+            unimplemented!()
+        }
+    }
 
     impl ChainState for MockHandler {
         type Out = ();
@@ -227,7 +254,8 @@
         associated_error(MockHandler {})?;
         Ok(())
     }
-=======
+}
+
 #[derive(Clone)]
 pub struct EnvironmentInfo {
     pub chain_id: String,
@@ -238,5 +266,4 @@
 pub trait EnvironmentQuerier {
     /// Get some details about the environment.
     fn env_info(&self) -> EnvironmentInfo;
->>>>>>> f2142e15
 }