--- conflicted
+++ resolved
@@ -76,31 +76,19 @@
     /// Optional - String
     /// Mandatory when interacting with a daemon on mainnet
     /// Mnemonic of the address interacting with a localnet
-<<<<<<< HEAD
-    LocalMnemonic,
-=======
     pub local_mnemonic: Option<String>,
->>>>>>> cf673db0
 
     /// Optional - boolean
     /// Defaults to "false"
     /// Disable wallet balance assertion.
     /// When balance assertion is enabled, it asserts that the balance of the sender is sufficient before submitting any transactions (during the simulation step)
-<<<<<<< HEAD
-    DisableWalletBalanceAssertion,
-=======
     pub disable_wallet_balance_assertion: bool,
->>>>>>> cf673db0
 
     /// Optional - boolean
     /// Defaults to "false"
     /// Disable manual interactions
     /// It allows to automate scripting and get rid of prompting
-<<<<<<< HEAD
-    DisableManualInteraction,
-=======
     pub disable_manual_interaction: bool,
->>>>>>> cf673db0
 }
 
 impl Default for CwOrchEnvVars {
@@ -122,27 +110,6 @@
     }
 }
 
-<<<<<<< HEAD
-impl Display for CwOrchEnvVars {
-    fn fmt(&self, f: &mut std::fmt::Formatter<'_>) -> std::fmt::Result {
-        f.write_str(match self {
-            CwOrchEnvVars::StateFolder => "CW_ORCH_STATE_FOLDER",
-            CwOrchEnvVars::StateFile => "STATE_FILE",
-            CwOrchEnvVars::ArtifactsDir => "ARTIFACTS_DIR",
-            CwOrchEnvVars::GasBuffer => "CW_ORCH_GAS_BUFFER",
-            CwOrchEnvVars::MaxTxQueryRetries => "CW_ORCH_MAX_TX_QUERY_RETRIES",
-            CwOrchEnvVars::MinBlockSpeed => "CW_ORCH_MIN_BLOCK_SPEED",
-            CwOrchEnvVars::SerializeJson => "CW_ORCH_SERIALIZE_JSON",
-            CwOrchEnvVars::DisableWalletBalanceAssertion => {
-                "CW_ORCH_DISABLE_WALLET_BALANCE_ASSERTION"
-            }
-            CwOrchEnvVars::DisableManualInteraction => "CW_ORCH_DISABLE_MANUAL_INTERACTION",
-
-            CwOrchEnvVars::MainMnemonic => "MAIN_MNEMONIC",
-            CwOrchEnvVars::TestMnemonic => "TEST_MNEMONIC",
-            CwOrchEnvVars::LocalMnemonic => "LOCAL_MNEMONIC",
-        })
-=======
 impl CwOrchEnvVars {
     pub fn load() -> Result<Self, CwEnvError> {
         let mut env_values = CwOrchEnvVars::default();
@@ -185,6 +152,5 @@
             env_values.local_mnemonic = Some(str_value);
         }
         Ok(env_values)
->>>>>>> cf673db0
     }
 }