--- conflicted
+++ resolved
@@ -1,15 +1,6 @@
 [package]
-<<<<<<< HEAD
-name = "cw-orch-networks"
-version = "0.24.7"
-authors = { workspace = true }
-edition = { workspace = true }
-license = { workspace = true }
-repository = { workspace = true }
-=======
 authors     = { workspace = true }
 categories  = ["development-tools"]
->>>>>>> ce63803d
 description = "Networks library for deploying and interacting with CosmWasm smart-contracts"
 edition     = { workspace = true }
 keywords    = ["cosmwasm", "blockchain"]
