use crate::networks::{ChainInfo, ChainKind, NetworkInfo};

// ANCHOR: archway
pub const ARCHWAY_NETWORK: NetworkInfo = NetworkInfo {
    chain_name: "archway",
    pub_address_prefix: "archway",
    coin_type: 118u32,
};

/// Archway Docs: <https://docs.archway.io/resources/networks>
/// Parameters: <https://testnet.mintscan.io/archway-testnet/parameters>
pub const CONSTANTINE_3: ChainInfo = ChainInfo {
    kind: ChainKind::Testnet,
    chain_id: "constantine-3",
    gas_denom: "aconst",
    gas_price: 1000000000000.0,
<<<<<<< HEAD
    grpc_urls: &["https://grpc.constantine.archway.tech:443"],
    rpc_urls: &[],
=======
    grpc_urls: &["https://grpc.constantine.archway.io:443"],
>>>>>>> d6bf6b81
    network_info: ARCHWAY_NETWORK,
    lcd_url: Some("https://api.constantine.archway.io"),
    fcd_url: None,
};

/// Archway Docs: <https://docs.archway.io/resources/networks>
/// Parameters <https://www.mintscan.io/archway/parameters>
pub const ARCHWAY_1: ChainInfo = ChainInfo {
    kind: ChainKind::Mainnet,
    chain_id: "archway-1",
    gas_denom: "aarch",
    gas_price: 1000000000000.0,
    grpc_urls: &["https://grpc.mainnet.archway.io:443"],
    rpc_urls: &["https://rpc.mainnet.archway.io"],
    network_info: ARCHWAY_NETWORK,
    lcd_url: Some("https://api.mainnet.archway.io"),
    fcd_url: None,
};
<<<<<<< HEAD
// ANCHOR_END: archway

#[deprecated(
    since = "0.6.1",
    note = "Constantine-1 does not exist anymore. Use Constantine-3 instead."
)]
pub const CONSTANTINE_1: ChainInfo = ChainInfo {
    kind: ChainKind::Testnet,
    chain_id: "constantine-1",
    gas_denom: "uconst",
    gas_price: 0.025,
    grpc_urls: &["https://grpc.constantine-1.archway.tech:443"],
    rpc_urls: &[],
    network_info: ARCHWAY_NETWORK,
    lcd_url: Some("https://api.constantine-1.archway.tech"),
    fcd_url: None,
};
=======
// ANCHOR_END: archway
>>>>>>> d6bf6b81
<|MERGE_RESOLUTION|>--- conflicted
+++ resolved
@@ -14,12 +14,8 @@
     chain_id: "constantine-3",
     gas_denom: "aconst",
     gas_price: 1000000000000.0,
-<<<<<<< HEAD
-    grpc_urls: &["https://grpc.constantine.archway.tech:443"],
+    grpc_urls: &["https://grpc.constantine.archway.io:443"],
     rpc_urls: &[],
-=======
-    grpc_urls: &["https://grpc.constantine.archway.io:443"],
->>>>>>> d6bf6b81
     network_info: ARCHWAY_NETWORK,
     lcd_url: Some("https://api.constantine.archway.io"),
     fcd_url: None,
@@ -38,24 +34,4 @@
     lcd_url: Some("https://api.mainnet.archway.io"),
     fcd_url: None,
 };
-<<<<<<< HEAD
-// ANCHOR_END: archway
-
-#[deprecated(
-    since = "0.6.1",
-    note = "Constantine-1 does not exist anymore. Use Constantine-3 instead."
-)]
-pub const CONSTANTINE_1: ChainInfo = ChainInfo {
-    kind: ChainKind::Testnet,
-    chain_id: "constantine-1",
-    gas_denom: "uconst",
-    gas_price: 0.025,
-    grpc_urls: &["https://grpc.constantine-1.archway.tech:443"],
-    rpc_urls: &[],
-    network_info: ARCHWAY_NETWORK,
-    lcd_url: Some("https://api.constantine-1.archway.tech"),
-    fcd_url: None,
-};
-=======
-// ANCHOR_END: archway
->>>>>>> d6bf6b81
+// ANCHOR_END: archway