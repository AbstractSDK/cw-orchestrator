use cw_orch_core::environment::{ChainInfo, ChainKind, NetworkInfo};

// ANCHOR: osmosis
pub const OSMO_NETWORK: NetworkInfo = NetworkInfo {
    chain_name: "osmosis",
    pub_address_prefix: "osmo",
    coin_type: 118u32,
};

pub const OSMOSIS_1: ChainInfo = ChainInfo {
    kind: ChainKind::Mainnet,
    chain_id: "osmosis-1",
    gas_denom: "uosmo",
    gas_price: 0.025,
<<<<<<< HEAD
    grpc_urls: &["http://grpc.osmosis.zone:9090"],
    rpc_urls: &[],
=======
    grpc_urls: &["https://grpc.osmosis.zone:443"],
>>>>>>> d6bf6b81
    network_info: OSMO_NETWORK,
    lcd_url: None,
    fcd_url: None,
};

pub const OSMO_5: ChainInfo = ChainInfo {
    kind: ChainKind::Testnet,
    chain_id: "osmo-test-5",
    gas_denom: "uosmo",
    gas_price: 0.025,
    grpc_urls: &["https://grpc.osmotest5.osmosis.zone:443"],
    rpc_urls: &[],
    network_info: OSMO_NETWORK,
    lcd_url: None,
    fcd_url: None,
};

pub const LOCAL_OSMO: ChainInfo = ChainInfo {
    kind: ChainKind::Local,
    chain_id: "localosmosis",
    gas_denom: "uosmo",
    gas_price: 0.0026,
    grpc_urls: &["http://65.108.235.46:9094"],
    rpc_urls: &[],
    network_info: OSMO_NETWORK,
    lcd_url: None,
    fcd_url: None,
};
// ANCHOR_END: osmosis<|MERGE_RESOLUTION|>--- conflicted
+++ resolved
@@ -12,12 +12,8 @@
     chain_id: "osmosis-1",
     gas_denom: "uosmo",
     gas_price: 0.025,
-<<<<<<< HEAD
-    grpc_urls: &["http://grpc.osmosis.zone:9090"],
-    rpc_urls: &[],
-=======
     grpc_urls: &["https://grpc.osmosis.zone:443"],
->>>>>>> d6bf6b81
+    
     network_info: OSMO_NETWORK,
     lcd_url: None,
     fcd_url: None,
