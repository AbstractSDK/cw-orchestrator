--- conflicted
+++ resolved
@@ -15,11 +15,8 @@
 pub mod rollkit;
 pub mod sei;
 pub mod terra;
-<<<<<<< HEAD
 pub mod wasm;
-=======
 pub mod xion;
->>>>>>> d6bf6b81
 
 pub use archway::{ARCHWAY_1, CONSTANTINE_3};
 pub use cw_orch_core::environment::{ChainInfo, ChainKind, NetworkInfo};
@@ -35,12 +32,9 @@
 pub use rollkit::{LOCAL_ROLLKIT, ROLLKIT_TESTNET};
 pub use sei::{ATLANTIC_2, LOCAL_SEI, PACIFIC_1, SEI_DEVNET_3};
 pub use terra::{LOCAL_TERRA, PHOENIX_1, PISCO_1};
-<<<<<<< HEAD
 pub use wasm::LOCAL_WASMD;
+pub use xion::XION_TESTNET_1;
 
-=======
-pub use xion::XION_TESTNET_1;
->>>>>>> d6bf6b81
 /// A helper function to retrieve a [`ChainInfo`] struct for a given chain-id.
 ///
 /// ## Example
