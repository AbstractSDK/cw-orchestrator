--- conflicted
+++ resolved
@@ -31,11 +31,7 @@
 /// ## Example
 /// ```rust,no_run
 /// use cw_orch_networks::networks::{parse_network, ChainInfo};
-<<<<<<< HEAD
-/// let juno_mainnet: ChainInfo = parse_network("juno-1")?;
-=======
 /// let juno_mainnet: ChainInfo = parse_network("juno-1").unwrap();
->>>>>>> d0382432
 /// ```
 /// ---
 /// supported chains are defined by the `SUPPORT_NETWORKS` variable
