use std::{cell::RefCell, fmt::Debug, rc::Rc};

use cosmwasm_std::{
    testing::{MockApi, MockStorage},
    Addr, Coin, Empty, Event, Uint128,
};
use cw_multi_test::{
    ibc::IbcSimpleModule, App, AppBuilder, AppResponse, BankKeeper, Contract, DistributionKeeper,
    Executor, FailingModule, GovFailingModule, StakeKeeper, StargateFailing, WasmKeeper,
};
use cw_utils::NativeBalance;
use serde::Serialize;

use super::state::MockState;
use cw_orch_core::environment::queriers::bank::BankQuerier;
use cw_orch_core::{
    contract::interface_traits::Uploadable,
    environment::TxHandler,
    environment::{
<<<<<<< HEAD
        BankQuerier, BankSetter, ChainState, DefaultQueriers, IndexResponse, StateInterface,
=======
        queriers::bank::BankQuerierGetter, BankSetter, ChainState, IndexResponse, StateInterface,
>>>>>>> 6c593903
    },
    CwEnvError,
};

<<<<<<< HEAD
use crate::queriers::bank::MockBankQuerier;

use super::state::MockState;

=======
>>>>>>> 6c593903
pub type MockApp = App<
    BankKeeper,
    MockApi,
    MockStorage,
    FailingModule<Empty, Empty, Empty>,
    WasmKeeper<Empty, Empty>,
    StakeKeeper,
    DistributionKeeper,
    IbcSimpleModule,
    GovFailingModule,
    StargateFailing,
>;

/// Wrapper around a cw-multi-test [`App`](cw_multi_test::App) backend.
///
/// Stores a local state with a mapping of contract_id -> code_id/address
///
/// The state is customizable by implementing the [`StateInterface`] trait on a custom struct and providing it on the custom constructor.
///
/// The addresses used inside this environment are bech32 addresses. For instance, when creating a mock environment
/// let chain = Mock::new("sender");
/// the actual sender address can be generated using
/// let sender_addr = chain.addr_make("sender")
///
/// ## Example
/// ```
/// # use cosmwasm_std::{Addr, coin, Uint128};
/// use cw_orch_mock::Mock;
/// use cw_orch_core::environment::TxHandler;
///
/// let mock: Mock = Mock::new("sender");
///
/// // set a balance
/// mock.set_balance("sender", vec![coin(100u128, "token")]).unwrap();
///
/// // query the balance
/// let balance: Uint128 = mock.query_balance("sender", "token").unwrap();
/// assert_eq!(balance.u128(), 100u128);
/// ```
///
/// ## Example with custom state
/// ```
/// # use cosmwasm_std::{Addr, coin, Uint128};
/// use cw_orch_mock::Mock;
/// use cw_orch_core::environment::StateInterface;
/// // We just use the MockState as an example here, but you can implement your own state struct.
/// use cw_orch_mock::MockState as CustomState;
///
/// let mock: Mock = Mock::new_custom("sender", CustomState::new());
/// ```
#[derive(Clone)]
pub struct Mock<S: StateInterface = MockState> {
    /// Address used for the operations.
    pub sender: Addr,
    /// Inner mutable state storage for contract addresses and code-ids
    pub state: Rc<RefCell<S>>,
    /// Inner mutable cw-multi-test app backend
    pub app: Rc<RefCell<MockApp>>,
}

impl<S: StateInterface> Mock<S> {
    /// Set the bank balance of an address.
    pub fn set_balance(
        &self,
        address: impl Into<String>,
        amount: Vec<cosmwasm_std::Coin>,
    ) -> Result<(), CwEnvError> {
        self.app
            .borrow_mut()
            .init_modules(|router, _, storage| {
                router
                    .bank
                    .init_balance(storage, &Addr::unchecked(address.into()), amount)
            })
            .map_err(Into::into)
    }

    /// Adds the bank balance of an address.
    pub fn add_balance(
        &self,
        address: impl Into<String>,
        amount: Vec<cosmwasm_std::Coin>,
    ) -> Result<(), CwEnvError> {
        let addr = &Addr::unchecked(address.into());
        let b = self.query_all_balances(addr.clone())?;
        let new_amount = NativeBalance(b) + NativeBalance(amount);
        self.app
            .borrow_mut()
            .init_modules(|router, _, storage| {
                router
                    .bank
                    .init_balance(storage, addr, new_amount.into_vec())
            })
            .map_err(Into::into)
    }

    /// Set the balance for multiple coins at once.
    pub fn set_balances(
        &self,
        balances: &[(impl Into<String> + Clone, &[cosmwasm_std::Coin])],
    ) -> Result<(), CwEnvError> {
        self.app
            .borrow_mut()
            .init_modules(|router, _, storage| -> Result<(), CwEnvError> {
                for (addr, coins) in balances {
                    router.bank.init_balance(
                        storage,
                        &Addr::unchecked(addr.clone()),
                        coins.to_vec(),
                    )?;
                }
                Ok(())
            })
    }

    /// Query the (bank) balance of a native token for and address.
    /// Returns the amount of the native token.
    pub fn query_balance(
        &self,
        address: impl Into<String>,
        denom: &str,
    ) -> Result<Uint128, CwEnvError> {
        Ok(self
            .bank_querier()
            .balance(address, Some(denom.to_string()))?
            .first()
            .map(|c| c.amount)
            .unwrap_or_default())
    }

    /// Fetch all the balances of an address.
    pub fn query_all_balances(
        &self,
        address: impl Into<String>,
    ) -> Result<Vec<cosmwasm_std::Coin>, CwEnvError> {
        self.bank_querier().balance(address, None)
    }
}

impl Mock<MockState> {
    /// Create a mock environment with the default mock state.
    pub fn new(sender: impl Into<String>) -> Self {
        Mock::new_custom(sender, MockState::new())
    }

    pub fn new_with_chain_id(sender: impl Into<String>, chain_id: &str) -> Self {
        let chain = Mock::new_custom(sender, MockState::new());
        chain
            .app
            .borrow_mut()
            .update_block(|b| b.chain_id = chain_id.to_string());

        chain
    }

    pub fn with_chain_id(&mut self, chain_id: &str) {
        self.state.borrow_mut().set_chain_id(chain_id);
        self.app
            .borrow_mut()
            .update_block(|b| b.chain_id = chain_id.to_string());
    }
}

impl<S: StateInterface> Mock<S> {
    /// Create a mock environment with a custom mock state.
    /// The state is customizable by implementing the `StateInterface` trait on a custom struct and providing it on the custom constructor.
    pub fn new_custom(sender: impl Into<String>, custom_state: S) -> Self {
        let state = Rc::new(RefCell::new(custom_state));
        let app = Rc::new(RefCell::new(AppBuilder::new_custom().build(|_, _, _| {})));

        Self {
            sender: Addr::unchecked(sender),
            state,
            app,
        }
    }

    /// Upload a custom contract wrapper.
    /// Support for this is limited.
    pub fn upload_custom(
        &self,
        contract_id: &str,
        wrapper: Box<dyn Contract<Empty, Empty>>,
    ) -> Result<AppResponse, CwEnvError> {
        let code_id = self.app.borrow_mut().store_code(wrapper);
        // add contract code_id to events manually
        let mut event = Event::new("store_code");
        event = event.add_attribute("code_id", code_id.to_string());
        let resp = AppResponse {
            events: vec![event],
            ..Default::default()
        };
        let code_id = IndexResponse::uploaded_code_id(&resp)?;
        self.state.borrow_mut().set_code_id(contract_id, code_id);
        Ok(resp)
    }
}

impl<S: StateInterface> ChainState for Mock<S> {
    type Out = Rc<RefCell<S>>;

    fn state(&self) -> Self::Out {
        self.state.clone()
    }
}

// Execute on the test chain, returns test response type
impl<S: StateInterface> TxHandler for Mock<S> {
    type Response = AppResponse;
    type Error = CwEnvError;
    type ContractSource = Box<dyn Contract<Empty, Empty>>;
    type Sender = Addr;

    fn sender(&self) -> Addr {
        self.sender.clone()
    }

    fn set_sender(&mut self, sender: Self::Sender) {
        self.sender = sender;
    }

    fn upload(&self, contract: &impl Uploadable) -> Result<Self::Response, CwEnvError> {
        let code_id = self.app.borrow_mut().store_code(contract.wrapper());
        // add contract code_id to events manually
        let mut event = Event::new("store_code");
        event = event.add_attribute("code_id", code_id.to_string());
        let resp = AppResponse {
            events: vec![event],
            ..Default::default()
        };
        Ok(resp)
    }

    fn execute<E: Serialize + Debug>(
        &self,
        exec_msg: &E,
        coins: &[cosmwasm_std::Coin],
        contract_address: &Addr,
    ) -> Result<Self::Response, CwEnvError> {
        self.app
            .borrow_mut()
            .execute_contract(
                self.sender.clone(),
                contract_address.to_owned(),
                exec_msg,
                coins,
            )
            .map_err(From::from)
    }

    fn instantiate<I: Serialize + Debug>(
        &self,
        code_id: u64,
        init_msg: &I,
        label: Option<&str>,
        admin: Option<&Addr>,
        coins: &[cosmwasm_std::Coin],
    ) -> Result<Self::Response, CwEnvError> {
        let addr = self.app.borrow_mut().instantiate_contract(
            code_id,
            self.sender.clone(),
            init_msg,
            coins,
            label.unwrap_or("contract_init"),
            admin.map(|a| a.to_string()),
        )?;
        // add contract address to events manually
        let mut event = Event::new("instantiate");
        event = event.add_attribute("_contract_address", addr);
        let resp = AppResponse {
            events: vec![event],
            ..Default::default()
        };
        Ok(resp)
    }

    fn migrate<M: Serialize + Debug>(
        &self,
        migrate_msg: &M,
        new_code_id: u64,
        contract_address: &Addr,
    ) -> Result<Self::Response, CwEnvError> {
        self.app
            .borrow_mut()
            .migrate_contract(
                self.sender.clone(),
                contract_address.clone(),
                migrate_msg,
                new_code_id,
            )
            .map_err(From::from)
    }
}

impl<S: StateInterface> BankSetter for Mock<S> {
<<<<<<< HEAD
    type T = MockBankQuerier;

=======
>>>>>>> 6c593903
    fn set_balance(
        &mut self,
        address: impl Into<String>,
        amount: Vec<Coin>,
    ) -> Result<(), <Self as TxHandler>::Error> {
        (*self).set_balance(address, amount)
    }
}

#[cfg(test)]
mod test {

    use cosmwasm_std::{
        coins, to_json_binary, Addr, Binary, Coin, Deps, DepsMut, Env, MessageInfo, Response,
        StdResult, Uint128,
    };
    use cw_multi_test::ContractWrapper;
    use cw_orch_core::environment::QueryHandler;
    use serde::Serialize;
    use speculoos::prelude::*;

    use crate::core::*;

    const SENDER: &str = "cosmos123";
    const BALANCE_ADDR: &str = "cosmos456";

    #[derive(Debug, Serialize)]
    struct MigrateMsg {}

    fn execute(
        _deps: DepsMut,
        _env: Env,
        _info: MessageInfo,
        msg: cw20::Cw20ExecuteMsg,
    ) -> Result<Response, cw20_base::ContractError> {
        match msg {
            cw20::Cw20ExecuteMsg::Mint { recipient, amount } => Ok(Response::default()
                .add_attribute("action", "mint")
                .add_attribute("recipient", recipient)
                .add_attribute("amount", amount)),
            _ => unimplemented!(),
        }
    }

    fn query(_deps: Deps, _env: Env, msg: cw20_base::msg::QueryMsg) -> StdResult<Binary> {
        match msg {
            cw20_base::msg::QueryMsg::Balance { address } => Ok(to_json_binary::<Response>(
                &Response::default()
                    .add_attribute("address", address)
                    .add_attribute("balance", String::from("0")),
            )
            .unwrap()),
            _ => unimplemented!(),
        }
    }

    #[test]
    fn mock() {
        let recipient = BALANCE_ADDR;
        let sender = SENDER;
        let chain = Mock::new(sender);
        let amount = 1000000u128;
        let denom = "uosmo";

        chain
            .set_balance(recipient, vec![Coin::new(amount, denom)])
            .unwrap();
        let balance = chain.query_balance(recipient, denom).unwrap();

        asserting("address balance amount is correct")
            .that(&amount)
            .is_equal_to(balance.u128());

        asserting("sender is correct")
            .that(&sender.to_string())
            .is_equal_to(chain.sender().to_string());

        let contract_source = Box::new(
            ContractWrapper::new(execute, cw20_base::contract::instantiate, query)
                .with_migrate(cw20_base::contract::migrate),
        );

        let init_res = chain.upload_custom("cw20", contract_source).unwrap();
        asserting("contract initialized properly")
            .that(&init_res.events[0].attributes[0].value)
            .is_equal_to(&String::from("1"));

        let init_msg = cw20_base::msg::InstantiateMsg {
            name: String::from("Token"),
            symbol: String::from("TOK"),
            decimals: 6u8,
            initial_balances: vec![],
            mint: None,
            marketing: None,
        };
        let init_res = chain
            .instantiate(1, &init_msg, None, Some(&Addr::unchecked(sender)), &[])
            .unwrap();

        let contract_address = Addr::unchecked(&init_res.events[0].attributes[0].value);

        let exec_res = chain
            .execute(
                &cw20_base::msg::ExecuteMsg::Mint {
                    recipient: recipient.to_string(),
                    amount: Uint128::from(100u128),
                },
                &[],
                &contract_address,
            )
            .unwrap();

        asserting("that exect passed on correctly")
            .that(&exec_res.events[1].attributes[1].value)
            .is_equal_to(&String::from("mint"));

        let query_res = chain
            .query::<cw20_base::msg::QueryMsg, Response>(
                &cw20_base::msg::QueryMsg::Balance {
                    address: recipient.to_string(),
                },
                &contract_address,
            )
            .unwrap();

        asserting("that query passed on correctly")
            .that(&query_res.attributes[1].value)
            .is_equal_to(&String::from("0"));

        let migration_res = chain.migrate(&cw20_base::msg::MigrateMsg {}, 1, &contract_address);
        asserting("that migration passed on correctly")
            .that(&migration_res)
            .is_ok();
    }

    #[test]
    fn custom_mock_env() {
        let mock_state = MockState::new();
        let chain = Mock::<_>::new_custom(SENDER, mock_state);

        let recipient = BALANCE_ADDR;
        let amount = 1000000u128;
        let denom = "uosmo";

        chain
            .set_balances(&[(recipient, &[Coin::new(amount, denom)])])
            .unwrap();

        let balances = chain.query_all_balances(recipient).unwrap();
        asserting("recipient balances length is 1")
            .that(&balances.len())
            .is_equal_to(1);
    }

    #[test]
    fn state_interface() {
        let contract_id = "my_contract";
        let code_id = 1u64;
        let address = &Addr::unchecked(BALANCE_ADDR);
        let mut mock_state = Rc::new(RefCell::new(MockState::new()));

        mock_state.set_address(contract_id, address);
        asserting!("that address has been set")
            .that(&address)
            .is_equal_to(&mock_state.get_address(contract_id).unwrap());

        mock_state.set_code_id(contract_id, code_id);
        asserting!("that code_id has been set")
            .that(&code_id)
            .is_equal_to(mock_state.get_code_id(contract_id).unwrap());

        asserting!("that total code_ids is 1")
            .that(&mock_state.get_all_code_ids().unwrap().len())
            .is_equal_to(1);

        asserting!("that total addresses is 1")
            .that(&mock_state.get_all_addresses().unwrap().len())
            .is_equal_to(1);
    }

    #[test]
    fn add_balance() {
        let chain = Mock::new(SENDER);
        let recipient = BALANCE_ADDR;
        let amount = 1000000u128;
        let denom_1 = "uosmo";
        let denom_2 = "osmou";

        chain
            .add_balance(recipient, vec![Coin::new(amount, denom_1)])
            .unwrap();
        chain
            .add_balance(recipient, vec![Coin::new(amount, denom_2)])
            .unwrap();

        let balances = chain.query_all_balances(recipient).unwrap();
        asserting("recipient balances added")
            .that(&balances)
            .contains_all_of(&[&Coin::new(amount, denom_1), &Coin::new(amount, denom_2)])
    }

    #[test]
    fn bank_querier_works() -> Result<(), CwEnvError> {
        let denom = "urandom";
        let init_coins = coins(45, denom);
        let sender = "sender";
        let app = Mock::new(sender);
        app.set_balance(sender, init_coins.clone())?;
        let sender = app.sender.clone();
        assert_eq!(
            app.bank_querier()
                .balance(sender.clone(), Some(denom.to_string()))?,
            init_coins
        );
        assert_eq!(
            app.bank_querier().supply_of(denom.to_string())?,
            init_coins[0]
        );

        Ok(())
    }
}<|MERGE_RESOLUTION|>--- conflicted
+++ resolved
@@ -12,27 +12,17 @@
 use serde::Serialize;
 
 use super::state::MockState;
-use cw_orch_core::environment::queriers::bank::BankQuerier;
 use cw_orch_core::{
     contract::interface_traits::Uploadable,
     environment::TxHandler,
     environment::{
-<<<<<<< HEAD
         BankQuerier, BankSetter, ChainState, DefaultQueriers, IndexResponse, StateInterface,
-=======
-        queriers::bank::BankQuerierGetter, BankSetter, ChainState, IndexResponse, StateInterface,
->>>>>>> 6c593903
     },
     CwEnvError,
 };
 
-<<<<<<< HEAD
 use crate::queriers::bank::MockBankQuerier;
 
-use super::state::MockState;
-
-=======
->>>>>>> 6c593903
 pub type MockApp = App<
     BankKeeper,
     MockApi,
@@ -328,11 +318,8 @@
 }
 
 impl<S: StateInterface> BankSetter for Mock<S> {
-<<<<<<< HEAD
     type T = MockBankQuerier;
 
-=======
->>>>>>> 6c593903
     fn set_balance(
         &mut self,
         address: impl Into<String>,
