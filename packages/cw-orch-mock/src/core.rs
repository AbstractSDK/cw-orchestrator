use std::{cell::RefCell, fmt::Debug, rc::Rc};

use cosmwasm_std::{Addr, Coin, ContractInfoResponse, Empty, Event, Uint128};
use cw_multi_test::{custom_app, next_block, AppResponse, BasicApp, Contract, Executor};
use cw_utils::NativeBalance;
use serde::{de::DeserializeOwned, Serialize};

use cw_orch_core::{
<<<<<<< HEAD
    contract::interface_traits::{CwOrchUpload, Uploadable},
    environment::{BankQuerier, BankSetter, ChainState, IndexResponse, StateInterface},
=======
    contract::interface_traits::{ContractInstance, Uploadable},
    environment::{ChainState, IndexResponse, StateInterface},
>>>>>>> 0f86c02e
    environment::{TxHandler, WasmCodeQuerier},
    CwEnvError,
};

use super::state::MockState;

/// Wrapper around a cw-multi-test [`App`](cw_multi_test::App) backend.
///
/// Stores a local state with a mapping of contract_id -> code_id/address
///
/// The state is customizable by implementing the [`StateInterface`] trait on a custom struct and providing it on the custom constructor.
///
/// ## Example
/// ```
/// # use cosmwasm_std::{Addr, coin, Uint128};
/// use cw_orch_mock::Mock;
///
/// let sender = Addr::unchecked("sender");
/// let mock: Mock = Mock::new(&sender);
///
/// // set a balance
/// mock.set_balance(&sender, vec![coin(100u128, "token")]).unwrap();
///
/// // query the balance
/// let balance: Uint128 = mock.query_balance(&sender, "token").unwrap();
/// assert_eq!(balance.u128(), 100u128);
/// ```
///
/// ## Example with custom state
/// ```
/// # use cosmwasm_std::{Addr, coin, Uint128};
/// use cw_orch_mock::Mock;
/// use cw_orch_core::environment::StateInterface;
/// // We just use the MockState as an example here, but you can implement your own state struct.
/// use cw_orch_mock::MockState as CustomState;
///
/// let sender = Addr::unchecked("sender");
/// let mock: Mock = Mock::new_custom(&sender, CustomState::new());
/// ```
#[derive(Clone)]
pub struct Mock<S: StateInterface = MockState> {
    /// Address used for the operations.
    pub sender: Addr,
    /// Inner mutable state storage for contract addresses and code-ids
    pub state: Rc<RefCell<S>>,
    /// Inner mutable cw-multi-test app backend
    pub app: Rc<RefCell<BasicApp<Empty, Empty>>>,
}

impl<S: StateInterface> Mock<S> {
    /// Set the bank balance of an address.
    pub fn set_balance(
        &self,
        address: &Addr,
        amount: Vec<cosmwasm_std::Coin>,
    ) -> Result<(), CwEnvError> {
        self.app
            .borrow_mut()
            .init_modules(|router, _, storage| router.bank.init_balance(storage, address, amount))
            .map_err(Into::into)
    }

    /// Adds the bank balance of an address.
    pub fn add_balance(
        &self,
        address: &Addr,
        amount: Vec<cosmwasm_std::Coin>,
    ) -> Result<(), CwEnvError> {
        let b = self.query_all_balances(address)?;
        let new_amount = NativeBalance(b) + NativeBalance(amount);
        self.app
            .borrow_mut()
            .init_modules(|router, _, storage| {
                router
                    .bank
                    .init_balance(storage, address, new_amount.into_vec())
            })
            .map_err(Into::into)
    }

    /// Set the balance for multiple coins at once.
    pub fn set_balances(
        &self,
        balances: &[(&Addr, &[cosmwasm_std::Coin])],
    ) -> Result<(), CwEnvError> {
        self.app
            .borrow_mut()
            .init_modules(|router, _, storage| -> Result<(), CwEnvError> {
                for (addr, coins) in balances {
                    router.bank.init_balance(storage, addr, coins.to_vec())?;
                }
                Ok(())
            })
    }

    /// Query the (bank) balance of a native token for and address.
    /// Returns the amount of the native token.
    pub fn query_balance(&self, address: &Addr, denom: &str) -> Result<Uint128, CwEnvError> {
        let amount = self
            .app
            .borrow()
            .wrap()
            .query_balance(address, denom)?
            .amount;
        Ok(amount)
    }

    /// Fetch all the balances of an address.
    pub fn query_all_balances(
        &self,
        address: &Addr,
    ) -> Result<Vec<cosmwasm_std::Coin>, CwEnvError> {
        let amount = self.app.borrow().wrap().query_all_balances(address)?;
        Ok(amount)
    }
}

impl Mock<MockState> {
    /// Create a mock environment with the default mock state.
    pub fn new(sender: &Addr) -> Self {
        Mock::new_custom(sender, MockState::new())
    }

    pub fn with_chain_id(sender: &Addr, chain_id: &str) -> Self {
        let chain = Mock::new_custom(sender, MockState::new());
        chain
            .app
            .borrow_mut()
            .update_block(|b| b.chain_id = chain_id.to_string());

        chain
    }
}

impl<S: StateInterface> Mock<S> {
    /// Create a mock environment with a custom mock state.
    /// The state is customizable by implementing the `StateInterface` trait on a custom struct and providing it on the custom constructor.
    pub fn new_custom(sender: &Addr, custom_state: S) -> Self {
        let state = Rc::new(RefCell::new(custom_state));
        let app = Rc::new(RefCell::new(custom_app::<Empty, Empty, _>(|_, _, _| {})));

        Self {
            sender: sender.clone(),
            state,
            app,
        }
    }

    /// Upload a custom contract wrapper.
    /// Support for this is limited.
    pub fn upload_custom(
        &self,
        contract_id: &str,
        wrapper: Box<dyn Contract<Empty, Empty>>,
    ) -> Result<AppResponse, CwEnvError> {
        let code_id = self.app.borrow_mut().store_code(wrapper);
        // add contract code_id to events manually
        let mut event = Event::new("store_code");
        event = event.add_attribute("code_id", code_id.to_string());
        let resp = AppResponse {
            events: vec![event],
            ..Default::default()
        };
        let code_id = IndexResponse::uploaded_code_id(&resp)?;
        self.state.borrow_mut().set_code_id(contract_id, code_id);
        Ok(resp)
    }
}

impl<S: StateInterface> ChainState for Mock<S> {
    type Out = Rc<RefCell<S>>;

    fn state(&self) -> Self::Out {
        self.state.clone()
    }
}

// Execute on the test chain, returns test response type
impl<S: StateInterface> TxHandler for Mock<S> {
    type Response = AppResponse;
    type Error = CwEnvError;
    type ContractSource = Box<dyn Contract<Empty, Empty>>;
    type Sender = Addr;

    fn sender(&self) -> Addr {
        self.sender.clone()
    }

    fn set_sender(&mut self, sender: Self::Sender) {
        self.sender = sender;
    }

    fn upload(&self, contract: &impl Uploadable) -> Result<Self::Response, CwEnvError> {
        let code_id = self.app.borrow_mut().store_code(contract.wrapper());
        // add contract code_id to events manually
        let mut event = Event::new("store_code");
        event = event.add_attribute("code_id", code_id.to_string());
        let resp = AppResponse {
            events: vec![event],
            ..Default::default()
        };
        Ok(resp)
    }

    fn execute<E: Serialize + Debug>(
        &self,
        exec_msg: &E,
        coins: &[cosmwasm_std::Coin],
        contract_address: &Addr,
    ) -> Result<Self::Response, CwEnvError> {
        self.app
            .borrow_mut()
            .execute_contract(
                self.sender.clone(),
                contract_address.to_owned(),
                exec_msg,
                coins,
            )
            .map_err(From::from)
    }

    fn instantiate<I: Serialize + Debug>(
        &self,
        code_id: u64,
        init_msg: &I,
        label: Option<&str>,
        admin: Option<&Addr>,
        coins: &[cosmwasm_std::Coin],
    ) -> Result<Self::Response, CwEnvError> {
        let addr = self.app.borrow_mut().instantiate_contract(
            code_id,
            self.sender.clone(),
            init_msg,
            coins,
            label.unwrap_or("contract_init"),
            admin.map(|a| a.to_string()),
        )?;
        // add contract address to events manually
        let mut event = Event::new("instantiate");
        event = event.add_attribute("_contract_address", addr);
        let resp = AppResponse {
            events: vec![event],
            ..Default::default()
        };
        Ok(resp)
    }

    fn query<Q: Serialize + Debug, T: Serialize + DeserializeOwned>(
        &self,
        query_msg: &Q,
        contract_address: &Addr,
    ) -> Result<T, CwEnvError> {
        self.app
            .borrow()
            .wrap()
            .query_wasm_smart(contract_address, query_msg)
            .map_err(From::from)
    }

    fn migrate<M: Serialize + Debug>(
        &self,
        migrate_msg: &M,
        new_code_id: u64,
        contract_address: &Addr,
    ) -> Result<Self::Response, CwEnvError> {
        self.app
            .borrow_mut()
            .migrate_contract(
                self.sender.clone(),
                contract_address.clone(),
                migrate_msg,
                new_code_id,
            )
            .map_err(From::from)
    }

    fn wait_blocks(&self, amount: u64) -> Result<(), CwEnvError> {
        self.app.borrow_mut().update_block(|b| {
            b.height += amount;
            b.time = b.time.plus_seconds(5 * amount);
        });
        Ok(())
    }

    fn wait_seconds(&self, secs: u64) -> Result<(), CwEnvError> {
        self.app.borrow_mut().update_block(|b| {
            b.time = b.time.plus_seconds(secs);
            b.height += secs / 5;
        });
        Ok(())
    }

    fn next_block(&self) -> Result<(), CwEnvError> {
        self.app.borrow_mut().update_block(next_block);
        Ok(())
    }

    fn block_info(&self) -> Result<cosmwasm_std::BlockInfo, CwEnvError> {
        Ok(self.app.borrow().block_info())
    }
}

impl WasmCodeQuerier for Mock {
    /// Returns the checksum of provided code_id
    /// Cw-multi-test implements a checksum based on the code_id (because it wan't access the wasm code)
    /// So it's not possible to check wether 2 contracts have the same code using the Mock implementation
    fn contract_hash(&self, code_id: u64) -> Result<String, CwEnvError> {
        let code_info = self.app.borrow().wrap().query_wasm_code_info(code_id)?;
        Ok(code_info.checksum.to_string())
    }

    /// Returns the code_info structure of the provided contract
    fn contract_info<T: ContractInstance<Self>>(
        &self,
        contract: &T,
    ) -> Result<ContractInfoResponse, CwEnvError> {
        let info = self
            .app
            .borrow()
            .wrap()
            .query_wasm_contract_info(contract.address()?)?;
        Ok(info)
    }
}

impl BankQuerier for Mock {
    fn balance(
        &self,
        address: impl Into<String>,
        denom: Option<String>,
    ) -> Result<Vec<cosmwasm_std::Coin>, <Self as TxHandler>::Error> {
        let addr = Addr::unchecked(address.into());
        if let Some(denom) = denom {
            Ok(vec![Coin {
                amount: self.query_balance(&addr, &denom)?,
                denom,
            }])
        } else {
            self.query_all_balances(&addr)
        }
    }

    fn supply_of(
        &self,
        denom: impl Into<String>,
    ) -> Result<cosmwasm_std::Coin, <Self as TxHandler>::Error> {
        Ok(self.app.borrow().wrap().query_supply(denom)?)
    }
}

impl BankSetter for Mock {
    fn set_balance(
        &mut self,
        address: &Addr,
        amount: Vec<Coin>,
    ) -> Result<(), <Self as TxHandler>::Error> {
        (*self).set_balance(address, amount)
    }
}

#[cfg(test)]
mod test {
    use cosmwasm_std::{
        coins, to_json_binary, Addr, Binary, Coin, Deps, DepsMut, Env, MessageInfo, Response,
        StdResult, Uint128,
    };
    use cw_multi_test::ContractWrapper;
    use serde::Serialize;
    use speculoos::prelude::*;

    use crate::core::*;

    const SENDER: &str = "cosmos123";
    const BALANCE_ADDR: &str = "cosmos456";

    #[derive(Debug, Serialize)]
    struct MigrateMsg {}

    fn execute(
        _deps: DepsMut,
        _env: Env,
        _info: MessageInfo,
        msg: cw20::Cw20ExecuteMsg,
    ) -> Result<Response, cw20_base::ContractError> {
        match msg {
            cw20::Cw20ExecuteMsg::Mint { recipient, amount } => Ok(Response::default()
                .add_attribute("action", "mint")
                .add_attribute("recipient", recipient)
                .add_attribute("amount", amount)),
            _ => unimplemented!(),
        }
    }

    fn query(_deps: Deps, _env: Env, msg: cw20_base::msg::QueryMsg) -> StdResult<Binary> {
        match msg {
            cw20_base::msg::QueryMsg::Balance { address } => Ok(to_json_binary::<Response>(
                &Response::default()
                    .add_attribute("address", address)
                    .add_attribute("balance", String::from("0")),
            )
            .unwrap()),
            _ => unimplemented!(),
        }
    }

    #[test]
    fn mock() {
        let sender = &Addr::unchecked(SENDER);
        let recipient = &Addr::unchecked(BALANCE_ADDR);
        let amount = 1000000u128;
        let denom = "uosmo";

        let chain = Mock::new(sender);

        chain
            .set_balance(recipient, vec![Coin::new(amount, denom)])
            .unwrap();
        let balance = chain.query_balance(recipient, denom).unwrap();

        asserting("address balance amount is correct")
            .that(&amount)
            .is_equal_to(balance.u128());

        asserting("sender is correct")
            .that(sender)
            .is_equal_to(chain.sender());

        let contract_source = Box::new(
            ContractWrapper::new(execute, cw20_base::contract::instantiate, query)
                .with_migrate(cw20_base::contract::migrate),
        );

        let init_res = chain.upload_custom("cw20", contract_source).unwrap();
        asserting("contract initialized properly")
            .that(&init_res.events[0].attributes[0].value)
            .is_equal_to(&String::from("1"));

        let init_msg = cw20_base::msg::InstantiateMsg {
            name: String::from("Token"),
            symbol: String::from("TOK"),
            decimals: 6u8,
            initial_balances: vec![],
            mint: None,
            marketing: None,
        };
        let init_res = chain
            .instantiate(1, &init_msg, None, Some(sender), &[])
            .unwrap();

        let contract_address = Addr::unchecked(&init_res.events[0].attributes[0].value);

        let exec_res = chain
            .execute(
                &cw20_base::msg::ExecuteMsg::Mint {
                    recipient: recipient.to_string(),
                    amount: Uint128::from(100u128),
                },
                &[],
                &contract_address,
            )
            .unwrap();

        asserting("that exect passed on correctly")
            .that(&exec_res.events[1].attributes[1].value)
            .is_equal_to(&String::from("mint"));

        let query_res = chain
            .query::<cw20_base::msg::QueryMsg, Response>(
                &cw20_base::msg::QueryMsg::Balance {
                    address: recipient.to_string(),
                },
                &contract_address,
            )
            .unwrap();

        asserting("that query passed on correctly")
            .that(&query_res.attributes[1].value)
            .is_equal_to(&String::from("0"));

        let migration_res = chain.migrate(&cw20_base::msg::MigrateMsg {}, 1, &contract_address);
        asserting("that migration passed on correctly")
            .that(&migration_res)
            .is_ok();
    }

    #[test]
    fn custom_mock_env() {
        let sender = &Addr::unchecked(SENDER);
        let recipient = &Addr::unchecked(BALANCE_ADDR);
        let amount = 1000000u128;
        let denom = "uosmo";

        let mock_state = MockState::new();

        let chain = Mock::<_>::new_custom(sender, mock_state);

        chain
            .set_balances(&[(recipient, &[Coin::new(amount, denom)])])
            .unwrap();

        let balances = chain.query_all_balances(recipient).unwrap();
        asserting("recipient balances length is 1")
            .that(&balances.len())
            .is_equal_to(1);
    }

    #[test]
    fn state_interface() {
        let contract_id = "my_contract";
        let code_id = 1u64;
        let address = &Addr::unchecked(BALANCE_ADDR);
        let mut mock_state = Rc::new(RefCell::new(MockState::new()));

        mock_state.set_address(contract_id, address);
        asserting!("that address has been set")
            .that(&address)
            .is_equal_to(&mock_state.get_address(contract_id).unwrap());

        mock_state.set_code_id(contract_id, code_id);
        asserting!("that code_id has been set")
            .that(&code_id)
            .is_equal_to(mock_state.get_code_id(contract_id).unwrap());

        asserting!("that total code_ids is 1")
            .that(&mock_state.get_all_code_ids().unwrap().len())
            .is_equal_to(1);

        asserting!("that total addresses is 1")
            .that(&mock_state.get_all_addresses().unwrap().len())
            .is_equal_to(1);
    }

    #[test]
    fn add_balance() {
        let sender = &Addr::unchecked(SENDER);
        let recipient = &Addr::unchecked(BALANCE_ADDR);
        let amount = 1000000u128;
        let denom_1 = "uosmo";
        let denom_2 = "osmou";

        let chain = Mock::new(sender);

        chain
            .add_balance(recipient, vec![Coin::new(amount, denom_1)])
            .unwrap();
        chain
            .add_balance(recipient, vec![Coin::new(amount, denom_2)])
            .unwrap();

        let balances = chain.query_all_balances(recipient).unwrap();
        asserting("recipient balances added")
            .that(&balances)
            .contains_all_of(&[&Coin::new(amount, denom_1), &Coin::new(amount, denom_2)])
    }

    #[test]
    fn bank_querier_works() -> Result<(), CwEnvError> {
        let denom = "urandom";
        let init_coins = coins(45, denom);
        let sender = Addr::unchecked("sender");
        let app = Mock::new(&sender);
        app.set_balance(&sender, init_coins.clone())?;
        let sender = app.sender.clone();
        assert_eq!(
            app.balance(sender.clone(), Some(denom.to_string()))?,
            init_coins
        );
        assert_eq!(app.supply_of(denom.to_string())?, init_coins[0]);

        Ok(())
    }
}<|MERGE_RESOLUTION|>--- conflicted
+++ resolved
@@ -6,13 +6,8 @@
 use serde::{de::DeserializeOwned, Serialize};
 
 use cw_orch_core::{
-<<<<<<< HEAD
-    contract::interface_traits::{CwOrchUpload, Uploadable},
+    contract::interface_traits::{ContractInstance, Uploadable},
     environment::{BankQuerier, BankSetter, ChainState, IndexResponse, StateInterface},
-=======
-    contract::interface_traits::{ContractInstance, Uploadable},
-    environment::{ChainState, IndexResponse, StateInterface},
->>>>>>> 0f86c02e
     environment::{TxHandler, WasmCodeQuerier},
     CwEnvError,
 };
