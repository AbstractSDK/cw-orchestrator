--- conflicted
+++ resolved
@@ -1,19 +1,13 @@
 use std::{cell::RefCell, fmt::Debug, rc::Rc};
 
-<<<<<<< HEAD
-use cosmwasm_std::{Addr, Coin, Empty, Event, Uint128};
-use cw_multi_test::{custom_app, AppResponse, BasicApp, Contract, Executor};
-=======
 use cosmwasm_std::{
     testing::{MockApi, MockStorage},
-    Addr, Coin, ContractInfoResponse, Empty, Event, Uint128,
+    Addr, Coin, Empty, Event, Uint128,
 };
 use cw_multi_test::{
-    ibc::IbcSimpleModule, next_block, App, AppBuilder, AppResponse, BankKeeper, Contract,
-    DistributionKeeper, Executor, FailingModule, GovFailingModule, StakeKeeper, StargateFailing,
-    WasmKeeper,
+    ibc::IbcSimpleModule, App, AppBuilder, AppResponse, BankKeeper, Contract, DistributionKeeper,
+    Executor, FailingModule, GovFailingModule, StakeKeeper, StargateFailing, WasmKeeper,
 };
->>>>>>> a26250f0
 use cw_utils::NativeBalance;
 use serde::Serialize;
 
@@ -146,28 +140,17 @@
 
     /// Query the (bank) balance of a native token for and address.
     /// Returns the amount of the native token.
-<<<<<<< HEAD
-    pub fn query_balance(&self, address: &Addr, denom: &str) -> Result<Uint128, CwEnvError> {
+    pub fn query_balance(
+        &self,
+        address: impl Into<String>,
+        denom: &str,
+    ) -> Result<Uint128, CwEnvError> {
         Ok(self
             .bank_querier()
             .balance(address, Some(denom.to_string()))?
             .first()
             .map(|c| c.amount)
             .unwrap_or_default())
-=======
-    pub fn query_balance(
-        &self,
-        address: impl Into<String>,
-        denom: &str,
-    ) -> Result<Uint128, CwEnvError> {
-        let amount = self
-            .app
-            .borrow()
-            .wrap()
-            .query_balance(address, denom)?
-            .amount;
-        Ok(amount)
->>>>>>> a26250f0
     }
 
     /// Fetch all the balances of an address.
@@ -327,36 +310,7 @@
     }
 }
 
-<<<<<<< HEAD
 impl<S: StateInterface> BankSetter for Mock<S> {
-=======
-impl BankQuerier for Mock {
-    fn balance(
-        &self,
-        address: impl Into<String>,
-        denom: Option<String>,
-    ) -> Result<Vec<cosmwasm_std::Coin>, <Self as TxHandler>::Error> {
-        let addr = address.into();
-        if let Some(denom) = denom {
-            Ok(vec![Coin {
-                amount: self.query_balance(&addr, &denom)?,
-                denom,
-            }])
-        } else {
-            self.query_all_balances(&addr)
-        }
-    }
-
-    fn supply_of(
-        &self,
-        denom: impl Into<String>,
-    ) -> Result<cosmwasm_std::Coin, <Self as TxHandler>::Error> {
-        Ok(self.app.borrow().wrap().query_supply(denom)?)
-    }
-}
-
-impl BankSetter for Mock {
->>>>>>> a26250f0
     fn set_balance(
         &mut self,
         address: impl Into<String>,
