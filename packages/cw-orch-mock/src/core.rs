use std::{cell::RefCell, fmt::Debug, rc::Rc};

use cosmwasm_std::{
    testing::{MockApi, MockStorage},
    Addr, Coin, ContractInfoResponse, Empty, Event, Uint128,
};
use cw_multi_test::{
    ibc::IbcSimpleModule, next_block, App, AppBuilder, AppResponse, BankKeeper, Contract,
    DistributionKeeper, Executor, FailingModule, GovFailingModule, StakeKeeper, StargateFailing,
    WasmKeeper,
};
use cw_utils::NativeBalance;
use serde::{de::DeserializeOwned, Serialize};

use cw_orch_core::{
    contract::interface_traits::{ContractInstance, Uploadable},
    environment::{BankQuerier, BankSetter, ChainState, IndexResponse, StateInterface},
    environment::{TxHandler, WasmCodeQuerier},
    CwEnvError,
};

use super::state::MockState;

pub type MockApp = App<
    BankKeeper,
    MockApi,
    MockStorage,
    FailingModule<Empty, Empty, Empty>,
    WasmKeeper<Empty, Empty>,
    StakeKeeper,
    DistributionKeeper,
    IbcSimpleModule,
    GovFailingModule,
    StargateFailing,
>;

/// Wrapper around a cw-multi-test [`App`](cw_multi_test::App) backend.
///
/// Stores a local state with a mapping of contract_id -> code_id/address
///
/// The state is customizable by implementing the [`StateInterface`] trait on a custom struct and providing it on the custom constructor.
///
/// The addresses used inside this environment are bech32 addresses. For instance, when creating a mock environment
/// let chain = Mock::new("sender");
/// the actual sender address can be generated using
/// let sender_addr = chain.addr_make("sender")
///
/// ## Example
/// ```
/// # use cosmwasm_std::{Addr, coin, Uint128};
/// use cw_orch_mock::Mock;
/// use cw_orch_core::environment::TxHandler;
///
/// let mock: Mock = Mock::new("sender");
///
/// // set a balance
/// mock.set_balance("sender", vec![coin(100u128, "token")]).unwrap();
///
/// // query the balance
/// let balance: Uint128 = mock.query_balance("sender", "token").unwrap();
/// assert_eq!(balance.u128(), 100u128);
/// ```
///
/// ## Example with custom state
/// ```
/// # use cosmwasm_std::{Addr, coin, Uint128};
/// use cw_orch_mock::Mock;
/// use cw_orch_core::environment::StateInterface;
/// // We just use the MockState as an example here, but you can implement your own state struct.
/// use cw_orch_mock::MockState as CustomState;
///
/// let mock: Mock = Mock::new_custom("sender", CustomState::new());
/// ```
#[derive(Clone)]
pub struct Mock<S: StateInterface = MockState> {
    /// Address used for the operations.
    pub sender: Addr,
    /// Inner mutable state storage for contract addresses and code-ids
    pub state: Rc<RefCell<S>>,
    /// Inner mutable cw-multi-test app backend
    pub app: Rc<RefCell<MockApp>>,
}

impl<S: StateInterface> Mock<S> {
    /// Set the bank balance of an address.
    pub fn set_balance(
        &self,
        address: impl Into<String>,
        amount: Vec<cosmwasm_std::Coin>,
    ) -> Result<(), CwEnvError> {
        self.app
            .borrow_mut()
            .init_modules(|router, _, storage| {
                router
                    .bank
                    .init_balance(storage, &Addr::unchecked(address.into()), amount)
            })
            .map_err(Into::into)
    }

    /// Adds the bank balance of an address.
    pub fn add_balance(
        &self,
        address: impl Into<String>,
        amount: Vec<cosmwasm_std::Coin>,
    ) -> Result<(), CwEnvError> {
        let addr = &Addr::unchecked(address.into());
        let b = self.query_all_balances(addr.clone())?;
        let new_amount = NativeBalance(b) + NativeBalance(amount);
        self.app
            .borrow_mut()
            .init_modules(|router, _, storage| {
                router
                    .bank
                    .init_balance(storage, addr, new_amount.into_vec())
            })
            .map_err(Into::into)
    }

    /// Set the balance for multiple coins at once.
    pub fn set_balances(
        &self,
        balances: &[(impl Into<String> + Clone, &[cosmwasm_std::Coin])],
    ) -> Result<(), CwEnvError> {
        self.app
            .borrow_mut()
            .init_modules(|router, _, storage| -> Result<(), CwEnvError> {
                for (addr, coins) in balances {
                    router.bank.init_balance(
                        storage,
                        &Addr::unchecked(addr.clone()),
                        coins.to_vec(),
                    )?;
                }
                Ok(())
            })
    }

    /// Query the (bank) balance of a native token for and address.
    /// Returns the amount of the native token.
    pub fn query_balance(
        &self,
        address: impl Into<String>,
        denom: &str,
    ) -> Result<Uint128, CwEnvError> {
        let amount = self
            .app
            .borrow()
            .wrap()
            .query_balance(address, denom)?
            .amount;
        Ok(amount)
    }

    /// Fetch all the balances of an address.
    pub fn query_all_balances(
        &self,
        address: impl Into<String>,
    ) -> Result<Vec<cosmwasm_std::Coin>, CwEnvError> {
        let amount = self.app.borrow().wrap().query_all_balances(address)?;
        Ok(amount)
    }
}

impl Mock<MockState> {
    /// Create a mock environment with the default mock state.
    pub fn new(sender: impl Into<String>) -> Self {
        Mock::new_custom(sender, MockState::new())
    }

    pub fn with_chain_id(sender: impl Into<String>, chain_id: &str) -> Self {
        let chain = Mock::new_custom(sender, MockState::new());
        chain
            .app
            .borrow_mut()
            .update_block(|b| b.chain_id = chain_id.to_string());

        chain
    }
}

impl<S: StateInterface> Mock<S> {
    /// Create a mock environment with a custom mock state.
    /// The state is customizable by implementing the `StateInterface` trait on a custom struct and providing it on the custom constructor.
    pub fn new_custom(sender: impl Into<String>, custom_state: S) -> Self {
        let state = Rc::new(RefCell::new(custom_state));
        let app = Rc::new(RefCell::new(AppBuilder::new_custom().build(|_, _, _| {})));

        Self {
<<<<<<< HEAD
            sender: Addr::unchecked(sender),
=======
            sender: Addr::unchecked(sender.into()),
>>>>>>> b186f802
            state,
            app,
        }
    }

    /// Upload a custom contract wrapper.
    /// Support for this is limited.
    pub fn upload_custom(
        &self,
        contract_id: &str,
        wrapper: Box<dyn Contract<Empty, Empty>>,
    ) -> Result<AppResponse, CwEnvError> {
        let code_id = self.app.borrow_mut().store_code(wrapper);
        // add contract code_id to events manually
        let mut event = Event::new("store_code");
        event = event.add_attribute("code_id", code_id.to_string());
        let resp = AppResponse {
            events: vec![event],
            ..Default::default()
        };
        let code_id = IndexResponse::uploaded_code_id(&resp)?;
        self.state.borrow_mut().set_code_id(contract_id, code_id);
        Ok(resp)
    }
}

impl<S: StateInterface> ChainState for Mock<S> {
    type Out = Rc<RefCell<S>>;

    fn state(&self) -> Self::Out {
        self.state.clone()
    }
}

// Execute on the test chain, returns test response type
impl<S: StateInterface> TxHandler for Mock<S> {
    type Response = AppResponse;
    type Error = CwEnvError;
    type ContractSource = Box<dyn Contract<Empty, Empty>>;
    type Sender = Addr;

    fn sender(&self) -> Addr {
        self.sender.clone()
    }

    fn set_sender(&mut self, sender: Self::Sender) {
        self.sender = sender;
    }

    fn upload(&self, contract: &impl Uploadable) -> Result<Self::Response, CwEnvError> {
        let code_id = self.app.borrow_mut().store_code(contract.wrapper());
        // add contract code_id to events manually
        let mut event = Event::new("store_code");
        event = event.add_attribute("code_id", code_id.to_string());
        let resp = AppResponse {
            events: vec![event],
            ..Default::default()
        };
        Ok(resp)
    }

    fn execute<E: Serialize + Debug>(
        &self,
        exec_msg: &E,
        coins: &[cosmwasm_std::Coin],
        contract_address: &Addr,
    ) -> Result<Self::Response, CwEnvError> {
        self.app
            .borrow_mut()
            .execute_contract(
                self.sender.clone(),
                contract_address.to_owned(),
                exec_msg,
                coins,
            )
            .map_err(From::from)
    }

    fn instantiate<I: Serialize + Debug>(
        &self,
        code_id: u64,
        init_msg: &I,
        label: Option<&str>,
        admin: Option<&Addr>,
        coins: &[cosmwasm_std::Coin],
    ) -> Result<Self::Response, CwEnvError> {
        let addr = self.app.borrow_mut().instantiate_contract(
            code_id,
            self.sender.clone(),
            init_msg,
            coins,
            label.unwrap_or("contract_init"),
            admin.map(|a| a.to_string()),
        )?;
        // add contract address to events manually
        let mut event = Event::new("instantiate");
        event = event.add_attribute("_contract_address", addr);
        let resp = AppResponse {
            events: vec![event],
            ..Default::default()
        };
        Ok(resp)
    }

    fn query<Q: Serialize + Debug, T: Serialize + DeserializeOwned>(
        &self,
        query_msg: &Q,
        contract_address: &Addr,
    ) -> Result<T, CwEnvError> {
        self.app
            .borrow()
            .wrap()
            .query_wasm_smart(contract_address, query_msg)
            .map_err(From::from)
    }

    fn migrate<M: Serialize + Debug>(
        &self,
        migrate_msg: &M,
        new_code_id: u64,
        contract_address: &Addr,
    ) -> Result<Self::Response, CwEnvError> {
        self.app
            .borrow_mut()
            .migrate_contract(
                self.sender.clone(),
                contract_address.clone(),
                migrate_msg,
                new_code_id,
            )
            .map_err(From::from)
    }

    fn wait_blocks(&self, amount: u64) -> Result<(), CwEnvError> {
        self.app.borrow_mut().update_block(|b| {
            b.height += amount;
            b.time = b.time.plus_seconds(5 * amount);
        });
        Ok(())
    }

    fn wait_seconds(&self, secs: u64) -> Result<(), CwEnvError> {
        self.app.borrow_mut().update_block(|b| {
            b.time = b.time.plus_seconds(secs);
            b.height += secs / 5;
        });
        Ok(())
    }

    fn next_block(&self) -> Result<(), CwEnvError> {
        self.app.borrow_mut().update_block(next_block);
        Ok(())
    }

    fn block_info(&self) -> Result<cosmwasm_std::BlockInfo, CwEnvError> {
        Ok(self.app.borrow().block_info())
    }
}

impl WasmCodeQuerier for Mock {
    /// Returns the checksum of provided code_id
    /// Cw-multi-test implements a checksum based on the code_id (because it wan't access the wasm code)
    /// So it's not possible to check wether 2 contracts have the same code using the Mock implementation
    fn contract_hash(&self, code_id: u64) -> Result<String, CwEnvError> {
        let code_info = self.app.borrow().wrap().query_wasm_code_info(code_id)?;
        Ok(code_info.checksum.to_string())
    }

    /// Returns the code_info structure of the provided contract
    fn contract_info<T: ContractInstance<Self>>(
        &self,
        contract: &T,
    ) -> Result<ContractInfoResponse, CwEnvError> {
        let info = self
            .app
            .borrow()
            .wrap()
            .query_wasm_contract_info(contract.address()?)?;
        Ok(info)
    }

    fn local_hash<T: Uploadable + ContractInstance<Mock>>(
        &self,
        contract: &T,
    ) -> Result<String, CwEnvError> {
        // We return the hashed contract-id.
        // This will cause the logic to never re-upload a contract if it has the same contract-id.
        Ok(sha256::digest(contract.id().as_bytes()))
    }
}

impl BankQuerier for Mock {
    fn balance(
        &self,
        address: impl Into<String>,
        denom: Option<String>,
    ) -> Result<Vec<cosmwasm_std::Coin>, <Self as TxHandler>::Error> {
        let addr = address.into();
        if let Some(denom) = denom {
            Ok(vec![Coin {
                amount: self.query_balance(&addr, &denom)?,
                denom,
            }])
        } else {
            self.query_all_balances(&addr)
        }
    }

    fn supply_of(
        &self,
        denom: impl Into<String>,
    ) -> Result<cosmwasm_std::Coin, <Self as TxHandler>::Error> {
        Ok(self.app.borrow().wrap().query_supply(denom)?)
    }
}

impl BankSetter for Mock {
    fn set_balance(
        &mut self,
        address: impl Into<String>,
        amount: Vec<Coin>,
    ) -> Result<(), <Self as TxHandler>::Error> {
        (*self).set_balance(&Addr::unchecked(address), amount)
    }
}

#[cfg(test)]
mod test {

    use cosmwasm_std::{
        coins, to_json_binary, Addr, Binary, Coin, Deps, DepsMut, Env, MessageInfo, Response,
        StdResult, Uint128,
    };
    use cw_multi_test::ContractWrapper;
    use serde::Serialize;
    use speculoos::prelude::*;

    use crate::core::*;

    const SENDER: &str = "cosmos123";
    const BALANCE_ADDR: &str = "cosmos456";

    #[derive(Debug, Serialize)]
    struct MigrateMsg {}

    fn execute(
        _deps: DepsMut,
        _env: Env,
        _info: MessageInfo,
        msg: cw20::Cw20ExecuteMsg,
    ) -> Result<Response, cw20_base::ContractError> {
        match msg {
            cw20::Cw20ExecuteMsg::Mint { recipient, amount } => Ok(Response::default()
                .add_attribute("action", "mint")
                .add_attribute("recipient", recipient)
                .add_attribute("amount", amount)),
            _ => unimplemented!(),
        }
    }

    fn query(_deps: Deps, _env: Env, msg: cw20_base::msg::QueryMsg) -> StdResult<Binary> {
        match msg {
            cw20_base::msg::QueryMsg::Balance { address } => Ok(to_json_binary::<Response>(
                &Response::default()
                    .add_attribute("address", address)
                    .add_attribute("balance", String::from("0")),
            )
            .unwrap()),
            _ => unimplemented!(),
        }
    }

    #[test]
    fn mock() {
        let recipient = BALANCE_ADDR;
        let sender = SENDER;
        let chain = Mock::new(sender);
        let amount = 1000000u128;
        let denom = "uosmo";

        chain
            .set_balance(recipient, vec![Coin::new(amount, denom)])
            .unwrap();
        let balance = chain.query_balance(recipient, denom).unwrap();

        asserting("address balance amount is correct")
            .that(&amount)
            .is_equal_to(balance.u128());

        asserting("sender is correct")
            .that(&sender.to_string())
            .is_equal_to(chain.sender().to_string());

        let contract_source = Box::new(
            ContractWrapper::new(execute, cw20_base::contract::instantiate, query)
                .with_migrate(cw20_base::contract::migrate),
        );

        let init_res = chain.upload_custom("cw20", contract_source).unwrap();
        asserting("contract initialized properly")
            .that(&init_res.events[0].attributes[0].value)
            .is_equal_to(&String::from("1"));

        let init_msg = cw20_base::msg::InstantiateMsg {
            name: String::from("Token"),
            symbol: String::from("TOK"),
            decimals: 6u8,
            initial_balances: vec![],
            mint: None,
            marketing: None,
        };
        let init_res = chain
            .instantiate(1, &init_msg, None, Some(&Addr::unchecked(sender)), &[])
            .unwrap();

        let contract_address = Addr::unchecked(&init_res.events[0].attributes[0].value);

        let exec_res = chain
            .execute(
                &cw20_base::msg::ExecuteMsg::Mint {
                    recipient: recipient.to_string(),
                    amount: Uint128::from(100u128),
                },
                &[],
                &contract_address,
            )
            .unwrap();

        asserting("that exect passed on correctly")
            .that(&exec_res.events[1].attributes[1].value)
            .is_equal_to(&String::from("mint"));

        let query_res = chain
            .query::<cw20_base::msg::QueryMsg, Response>(
                &cw20_base::msg::QueryMsg::Balance {
                    address: recipient.to_string(),
                },
                &contract_address,
            )
            .unwrap();

        asserting("that query passed on correctly")
            .that(&query_res.attributes[1].value)
            .is_equal_to(&String::from("0"));

        let migration_res = chain.migrate(&cw20_base::msg::MigrateMsg {}, 1, &contract_address);
        asserting("that migration passed on correctly")
            .that(&migration_res)
            .is_ok();
    }

    #[test]
    fn custom_mock_env() {
        let mock_state = MockState::new();
        let chain = Mock::<_>::new_custom(SENDER, mock_state);

        let recipient = BALANCE_ADDR;
        let amount = 1000000u128;
        let denom = "uosmo";

        chain
            .set_balances(&[(recipient, &[Coin::new(amount, denom)])])
            .unwrap();

        let balances = chain.query_all_balances(recipient).unwrap();
        asserting("recipient balances length is 1")
            .that(&balances.len())
            .is_equal_to(1);
    }

    #[test]
    fn state_interface() {
        let contract_id = "my_contract";
        let code_id = 1u64;
        let address = &Addr::unchecked(BALANCE_ADDR);
        let mut mock_state = Rc::new(RefCell::new(MockState::new()));

        mock_state.set_address(contract_id, address);
        asserting!("that address has been set")
            .that(&address)
            .is_equal_to(&mock_state.get_address(contract_id).unwrap());

        mock_state.set_code_id(contract_id, code_id);
        asserting!("that code_id has been set")
            .that(&code_id)
            .is_equal_to(mock_state.get_code_id(contract_id).unwrap());

        asserting!("that total code_ids is 1")
            .that(&mock_state.get_all_code_ids().unwrap().len())
            .is_equal_to(1);

        asserting!("that total addresses is 1")
            .that(&mock_state.get_all_addresses().unwrap().len())
            .is_equal_to(1);
    }

    #[test]
    fn add_balance() {
        let chain = Mock::new(SENDER);
        let recipient = BALANCE_ADDR;
        let amount = 1000000u128;
        let denom_1 = "uosmo";
        let denom_2 = "osmou";

        chain
            .add_balance(recipient, vec![Coin::new(amount, denom_1)])
            .unwrap();
        chain
            .add_balance(recipient, vec![Coin::new(amount, denom_2)])
            .unwrap();

        let balances = chain.query_all_balances(recipient).unwrap();
        asserting("recipient balances added")
            .that(&balances)
            .contains_all_of(&[&Coin::new(amount, denom_1), &Coin::new(amount, denom_2)])
    }

    #[test]
    fn bank_querier_works() -> Result<(), CwEnvError> {
        let denom = "urandom";
        let init_coins = coins(45, denom);
        let sender = "sender";
        let app = Mock::new(sender);
        app.set_balance(sender, init_coins.clone())?;
        let sender = app.sender.clone();
        assert_eq!(
            app.balance(sender.clone(), Some(denom.to_string()))?,
            init_coins
        );
        assert_eq!(app.supply_of(denom.to_string())?, init_coins[0]);

        Ok(())
    }
}<|MERGE_RESOLUTION|>--- conflicted
+++ resolved
@@ -187,11 +187,7 @@
         let app = Rc::new(RefCell::new(AppBuilder::new_custom().build(|_, _, _| {})));
 
         Self {
-<<<<<<< HEAD
             sender: Addr::unchecked(sender),
-=======
-            sender: Addr::unchecked(sender.into()),
->>>>>>> b186f802
             state,
             app,
         }
