--- conflicted
+++ resolved
@@ -28,340 +28,6 @@
 //! let node = Node::new(daemon.channel());
 //! let node_info = node.info();
 //! ```
-//!
-<<<<<<< HEAD
-=======
-//! ### Node querier
-//!
-//! ```no_run
-//! # use tokio::runtime::Runtime;
-//! # use cw_orch::{queriers::Node, Daemon, networks, queriers::DaemonQuerier};
-//! # let runtime = Runtime::new().unwrap();
-//! # let daemon = Daemon::builder()
-//! #    .chain(networks::LOCAL_JUNO)
-//! #    .handle(runtime.handle())
-//! #    .build()
-//! #    .unwrap();
-//!
-//! let node = Node::new(daemon.channel());
-//! let block_height = node.block_height();
-//! ```
-//!
-//! ### Bank querier
-//!
-//! #### coin_balance
-//!
-//! Fetch the bank balance of a given address If denom is None, returns all balances
-//!
-//! ```no_run
-//! # use tokio::runtime::Runtime;
-//! # use cw_orch::{queriers::Bank, Daemon, networks, queriers::DaemonQuerier};
-//! # let runtime = Runtime::new().unwrap();
-//! # let daemon = Daemon::builder()
-//! #    .chain(networks::LOCAL_JUNO)
-//! #    .handle(runtime.handle())
-//! #    .build()
-//! #    .unwrap();
-//!
-//! let bank = Bank::new(daemon.channel());
-//! let holder_address = "...";
-//! let denom = "ujunox".to_string();
-//! let balance = bank.coin_balance(holder_address, Some(denom));
-//! ```
-//!
-//! #### total_supply
-//!
-//! Fetch total supply in the bank module
-//!
-//! ```no_run
-//! # use tokio::runtime::Runtime;
-//! # use cw_orch::{queriers::Bank, Daemon, networks, queriers::DaemonQuerier};
-//! # let runtime = Runtime::new().unwrap();
-//! # let daemon = Daemon::builder()
-//! #    .chain(networks::LOCAL_JUNO)
-//! #    .handle(runtime.handle())
-//! #    .build()
-//! #    .unwrap();
-//!
-//! let bank = Bank::new(daemon.channel());
-//! let supply = bank.total_supply();
-//! ```
-//!
-//! ### Gov querier
-//!
-//! #### proposals
-//!
-//! Fetch all proposals based on given status.
-//!
-//! Unspecified = 0, DepositPeriod = 1, VotingPeriod = 2, Passed = 3, Rejected = 4, Failed = 5,
-//!
-//! ```no_run
-//! # use tokio::runtime::Runtime;
-//! # use cosmrs::proto::cosmos::base::query::v1beta1::PageRequest;
-//! # use cw_orch::{queriers::Gov, Daemon, networks, queriers::DaemonQuerier};
-//! # let runtime = Runtime::new().unwrap();
-//! # let daemon = Daemon::builder()
-//! #    .chain(networks::LOCAL_JUNO)
-//! #    .handle(runtime.handle())
-//! #    .build()
-//! #    .unwrap();
-//!
-//! let gov = Gov::new(daemon.channel());
-//! let proposal_status = 0i32;
-//! let voter = "...";
-//! let depositor = "...";
-//! let pagination = PageRequest { key: vec![], offset: 0u64, limit: 30u64, count_total: true, reverse: false };
-//! let props = gov.proposals(proposal_status, voter, depositor, Some(pagination));
-//! ```
-//!
-//! #### vote
-//!
-//! Fetch voter information for given proposal
-//!
-//! ```no_run
-//! # use tokio::runtime::Runtime;
-//! # use cw_orch::{queriers::Gov, Daemon, networks, queriers::DaemonQuerier};
-//! # let runtime = Runtime::new().unwrap();
-//! # let daemon = Daemon::builder()
-//! #    .chain(networks::LOCAL_JUNO)
-//! #    .handle(runtime.handle())
-//! #    .build()
-//! #    .unwrap();
-//!
-//! let gov = Gov::new(daemon.channel());
-//! let proposal_id = 100u64;
-//! let voter = "...";
-//! let vote_info = gov.vote(proposal_id, voter);
-//! ```
-//! #### votes
-//!
-//! Fetch all votes information for given proposal
-//!
-//! ```no_run
-//! # use tokio::runtime::Runtime;
-//! # use cosmrs::proto::cosmos::base::query::v1beta1::PageRequest;
-//! # use cw_orch::{queriers::Gov, Daemon, networks, queriers::DaemonQuerier};
-//! # let runtime = Runtime::new().unwrap();
-//! # let daemon = Daemon::builder()
-//! #    .chain(networks::LOCAL_JUNO)
-//! #    .handle(runtime.handle())
-//! #    .build()
-//! #    .unwrap();
-//!
-//! let gov = Gov::new(daemon.channel());
-//! let proposal_id = 100u64;
-//! let pagination = PageRequest { key: vec![], offset: 0u64, limit: 30u64, count_total: true, reverse: false };
-//! let props = gov.votes(proposal_id, Some(pagination));
-//! ```
-//!
-//! ### Staking querier
-//!
-//! #### validators
-//!
-//! Fetch list of validators under a given status:
-//! BOND_STATUS_BONDED, BOND_STATUS_UNBONDING, BOND_STATUS_UNBONDED, BOND_STATUS_UNSPECIFIED
-//!
-//! ```no_run
-//! # use tokio::runtime::Runtime;
-//! # use cw_orch::{queriers::Staking, Daemon, networks, queriers::DaemonQuerier};
-//! # let runtime = Runtime::new().unwrap();
-//! # let daemon = Daemon::builder()
-//! #    .chain(networks::LOCAL_JUNO)
-//! #    .handle(runtime.handle())
-//! #    .build()
-//! #    .unwrap();
-//!
-//! let staking = Staking::new(daemon.channel());
-//! let list = staking.validators("BOND_STATUS_BONDED");
-//! ```
-//!
-//! #### delegation
-//!
-//! Fetch staked balance for given delegator to given validator
-//!
-//! ```no_run
-//! # use tokio::runtime::Runtime;
-//! # use cw_orch::{queriers::Staking, Daemon, networks, queriers::DaemonQuerier};
-//! # let runtime = Runtime::new().unwrap();
-//! # let daemon = Daemon::builder()
-//! #    .chain(networks::LOCAL_JUNO)
-//! #    .handle(runtime.handle())
-//! #    .build()
-//! #    .unwrap();
-//!
-//! let staking = Staking::new(daemon.channel());
-//! let validator_addr = "...";
-//! let delegator_addr = "...";
-//! let staked = staking.delegation(validator_addr, delegator_addr);
-//! ```
-//!
-//! #### unbonding_delegation
-//!
-//! Fetch all unbonding delegations of a given delegator address.
-//!
-//! ```no_run
-//! # use tokio::runtime::Runtime;
-//! # use cw_orch::{queriers::Staking, Daemon, networks, queriers::DaemonQuerier};
-//! # let runtime = Runtime::new().unwrap();
-//! # let daemon = Daemon::builder()
-//! #    .chain(networks::LOCAL_JUNO)
-//! #    .handle(runtime.handle())
-//! #    .build()
-//! #    .unwrap();
-//!
-//! let staking = Staking::new(daemon.channel());
-//! let validator_addr = "...";
-//! let delegator_addr = "...";
-//! let unbonding = staking.unbonding_delegation(validator_addr, delegator_addr);
-//! ```
-//!
-//! #### redelegations
-//!
-//! Fetch redelegations of given address.
-//!
-//! ```no_run
-//! # use tokio::runtime::Runtime;
-//! # use cosmrs::proto::cosmos::base::query::v1beta1::PageRequest;
-//! # use cw_orch::{queriers::Staking, Daemon, networks, queriers::DaemonQuerier};
-//! # let runtime = Runtime::new().unwrap();
-//! # let daemon = Daemon::builder()
-//! #    .chain(networks::LOCAL_JUNO)
-//! #    .handle(runtime.handle())
-//! #    .build()
-//! #    .unwrap();
-//!
-//! let staking = Staking::new(daemon.channel());
-//! let delegator_addr = "...";
-//! let src_validator_addr = "...";
-//! let dst_validator_addr = "...";
-//! let pagination = PageRequest { key: vec![], offset: 0u64, limit: 30u64, count_total: true, reverse: false };
-//! let redelegation = staking.redelegations(delegator_addr, src_validator_addr, dst_validator_addr, Some(pagination));
-//! ```
-//!
-//! ### Feegrant
-//!
-//! #### allowance
-//!
-//! Fetch fee granted to a grantee
-//!
-//! ```no_run
-//! # use tokio::runtime::Runtime;
-//! # use cw_orch::{queriers::Feegrant, Daemon, networks, queriers::DaemonQuerier};
-//! # let runtime = Runtime::new().unwrap();
-//! # let daemon = Daemon::builder()
-//! #    .chain(networks::LOCAL_JUNO)
-//! #    .handle(runtime.handle())
-//! #    .build()
-//! #    .unwrap();
-//!
-//! let feegrant = Feegrant::new(daemon.channel());
-//! let granter = "...";
-//! let grantee = "...";
-//! let allowance = feegrant.allowance(granter, grantee);
-//! ```
-//!
-//! #### allowances
-//!
-//! Fetch all grants to a grantee
-//!
-//! ```no_run
-//! # use tokio::runtime::Runtime;
-//! # use cosmrs::proto::cosmos::base::query::v1beta1::PageRequest;
-//! # use cw_orch::{queriers::Feegrant, Daemon, networks, queriers::DaemonQuerier};
-//! # let runtime = Runtime::new().unwrap();
-//! # let daemon = Daemon::builder()
-//! #    .chain(networks::LOCAL_JUNO)
-//! #    .handle(runtime.handle())
-//! #    .build()
-//! #    .unwrap();
-//!
-//! let feegrant = Feegrant::new(daemon.channel());
-//! let grantee = "...";
-//! let pagination = PageRequest { key: vec![], offset: 0u64, limit: 30u64, count_total: true, reverse: false };
-//! let allowances = feegrant.allowances(grantee, Some(pagination));
-//! ```
-//!
-//! ### CosmWasm
-//!
-//! #### contract_info
-//!
-//! Fetch contract information
-//!
-//! ```no_run
-//! # use tokio::runtime::Runtime;
-//! # use cw_orch::{queriers::CosmWasm, Daemon, networks, queriers::DaemonQuerier};
-//! # let runtime = Runtime::new().unwrap();
-//! # let daemon = Daemon::builder()
-//! #    .chain(networks::LOCAL_JUNO)
-//! #    .handle(runtime.handle())
-//! #    .build()
-//! #    .unwrap();
-//!
-//! let cw = CosmWasm::new(daemon.channel());
-//! let contract_address = "...";
-//! let info = cw.contract_info(contract_address);
-//! ```
-//!
-//! #### contract_history
-//!
-//! Fetch contract history
-//!
-//! ```no_run
-//! # use tokio::runtime::Runtime;
-//! # use cosmrs::proto::cosmos::base::query::v1beta1::PageRequest;
-//! # use cw_orch::{queriers::CosmWasm, Daemon, networks, queriers::DaemonQuerier};
-//! # let runtime = Runtime::new().unwrap();
-//! # let daemon = Daemon::builder()
-//! #    .chain(networks::LOCAL_JUNO)
-//! #    .handle(runtime.handle())
-//! #    .build()
-//! #    .unwrap();
-//!
-//! let cw = CosmWasm::new(daemon.channel());
-//! let contract_address = "...";
-//! let pagination = PageRequest { key: vec![], offset: 0u64, limit: 30u64, count_total: true, reverse: false };
-//! let history = cw.contract_history(contract_address, Some(pagination));
-//! ```
-//!
-//! ### IBC
-//!
-//! #### clients
-//!
-//! Fetch known clients
-//!
-//! ```no_run
-//! # use tokio::runtime::Runtime;
-//! # use cw_orch::{queriers::Ibc, Daemon, networks, queriers::DaemonQuerier};
-//! # let runtime = Runtime::new().unwrap();
-//! # let daemon = Daemon::builder()
-//! #    .chain(networks::LOCAL_JUNO)
-//! #    .handle(runtime.handle())
-//! #    .build()
-//! #    .unwrap();
-//!
-//! let ibc = Ibc::new(daemon.channel());
-//! let clients = ibc.clients();
-//! ```
-//!
-//! #### client_state
-//!
-//! Fetch the state of a specific IBC client
-//!
-//! ```no_run
-//! # use tokio::runtime::Runtime;
-//! # use cw_orch::{queriers::Ibc, Daemon, networks, queriers::DaemonQuerier};
-//! # let runtime = Runtime::new().unwrap();
-//! # let daemon = Daemon::builder()
-//! #    .chain(networks::LOCAL_JUNO)
-//! #    .handle(runtime.handle())
-//! #    .build()
-//! #    .unwrap();
-//!
-//! let ibc = Ibc::new(daemon.channel());
-//! let client_id = "...";
-//! let state = ibc.client_state(client_id);
-//! ```
->>>>>>> 2a7bfc31
 
 #[macro_export]
 macro_rules! cosmos_query {
