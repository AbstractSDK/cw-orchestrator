--- conflicted
+++ resolved
@@ -168,25 +168,18 @@
         let mut last_height = self.query_client::<Node>().block_height().await?;
         let end_height = last_height + amount;
 
-        let average_block_speed = self
-            .rt_handle
-            .block_on(self.query::<Node>().average_block_speed(Some(0.9)))?;
+        let average_block_speed = self.query_client::<Node>().average_block_speed(Some(0.9)).await?;
 
         let wait_time = average_block_speed * amount;
 
         // now wait for that amount of time
-        self.rt_handle
-            .block_on(tokio::time::sleep(Duration::from_secs(wait_time)));
+        tokio::time::sleep(Duration::from_secs(wait_time)).await;
         // now check every block until we hit the target
         while last_height < end_height {
-<<<<<<< HEAD
             // wait
-            self.rt_handle.block_on(async {
-                tokio::time::sleep(Duration::from_secs(average_block_speed)).await
-            });
-=======
-            tokio::time::sleep(Duration::from_secs(4)).await;
->>>>>>> 5653beb3
+
+                tokio::time::sleep(Duration::from_secs(average_block_speed)).await;
+
 
             // ping latest block
             last_height = self.query_client::<Node>().block_height().await?;
@@ -200,22 +193,8 @@
         Ok(())
     }
 
-<<<<<<< HEAD
-    fn next_block(&self) -> Result<(), DaemonError> {
-        self.wait_blocks(1)
-=======
-    pub async fn next_block(&self) -> Result<(), DaemonError> {
-        let mut last_height = self.query_client::<Node>().block_height().await?;
-        let end_height = last_height + 1;
-
-        while last_height < end_height {
-            // wait
-            tokio::time::sleep(Duration::from_secs(4)).await;
-            // ping latest block
-            last_height = self.query_client::<Node>().block_height().await?;
-        }
-        Ok(())
->>>>>>> 5653beb3
+        pub async fn next_block(&self) -> Result<(), DaemonError> {
+        self.wait_blocks(1).await
     }
 
     pub async fn block_info(&self) -> Result<cosmwasm_std::BlockInfo, DaemonError> {
@@ -252,15 +231,9 @@
 
         // wait for the node to return the contract information for this upload
         let wasm = CosmWasm::new(self.channel());
-<<<<<<< HEAD
-        while self.rt_handle.block_on(wasm.code(code_id)).is_err() {
-            self.next_block()?;
-=======
         while wasm.code(code_id).await.is_err() {
-            tokio::time::sleep(Duration::from_secs(6)).await;
->>>>>>> 5653beb3
+            self.next_block().await?;
         }
-
         Ok(result)
     }
 
