--- conflicted
+++ resolved
@@ -12,35 +12,22 @@
 // prelude
 pub mod prelude;
 
-<<<<<<< HEAD
-pub use cw_orch_environment::contract;
-pub use cw_orch_environment::environment;
-=======
 pub use cw_orch_core::contract;
 pub use cw_orch_core::environment;
->>>>>>> 850c6dc7
 pub use cw_orch_mock::{Mock, MockState};
 
 #[deprecated(since = "0.13.4", note = "Deploy trait moved to contract namespace")]
 /// Used to introduce Deploy trait.
 /// Deprecated since 0.13.4.
 pub mod deploy {
-<<<<<<< HEAD
-    pub use cw_orch_environment::contract::Deploy;
-=======
     pub use cw_orch_core::contract::Deploy;
->>>>>>> 850c6dc7
 }
 
 #[deprecated(since = "0.13.4", note = "State trait moved to environment namespace")]
 /// Used to introduce state traits.
 /// Deprecated since 0.13.4.
 pub mod state {
-<<<<<<< HEAD
-    pub use cw_orch_environment::environment::{ChainState, DeployDetails, StateInterface};
-=======
     pub use cw_orch_core::environment::{ChainState, DeployDetails, StateInterface};
->>>>>>> 850c6dc7
 }
 
 /// Re-export tokio, the async runtime when using daemons.
@@ -50,14 +37,11 @@
 pub mod daemon;
 
 mod error;
-<<<<<<< HEAD
 
 #[cfg(feature = "interchain")]
 #[allow(missing_docs)] // TODO
 pub mod interchain;
 
-=======
->>>>>>> 850c6dc7
 #[cfg(feature = "osmosis-test-tube")]
 pub mod osmosis_test_tube;
 
