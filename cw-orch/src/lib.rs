#![doc(html_logo_url = "https://raw.githubusercontent.com/AbstractSDK/assets/mainline/logo.svg")]
#![doc = include_str!("../../README.md")]
#![doc(test(attr(
    warn(unused),
    deny(warnings),
    // W/o this, we seem to get some bogus warning about `extern crate zbus`.
    allow(unused_extern_crates, unused),
)))]
pub mod prelude;

pub mod contract;
#[cfg(feature = "daemon")]
pub mod daemon;
mod deploy;
pub mod environment;
mod error;
mod index_response;
mod interface_traits;
#[cfg(feature = "daemon")]
mod keys;
mod mock;
<<<<<<< HEAD
mod state;
mod tx_handler;
pub mod prelude;

pub use contract::Contract;
pub use cw_orch_contract_derive::{contract, interface};
pub use cw_orch_fns_derive::{ExecuteFns, QueryFns};
pub use deploy::Deploy;
pub use error::CwOrcError;
pub use index_response::IndexResponse;
pub use interface_traits::{
    CallAs, ContractInstance, CwOrcExecute, CwOrcInstantiate, CwOrcMigrate, CwOrcQuery,
    CwOrcUpload, ExecuteableContract, InstantiateableContract, MigrateableContract,
    QueryableContract, Uploadable,
};

#[allow(deprecated)]
pub use mock::{
    core::{instantiate_custom_mock_env, instantiate_default_mock_env, Mock},
    state::MockState,
};
pub use state::{ChainState, StateInterface};
pub use tx_handler::{TxHandler, TxResponse};
// re-export as it is used in the public API
pub use cosmwasm_std::{Addr, Coin, Empty};
pub use cw_multi_test::{custom_app, BasicApp, ContractWrapper};

#[cfg(feature = "daemon")]
pub use daemon::{
    artifacts_dir::ArtifactsDir,
    builder::DaemonBuilder,
    channel::DaemonChannel,
    core::Daemon,
    error::DaemonError,
    networks, queriers,
    traits::{MigrateHelpers, UploadHelpers},
    wasm_path::WasmPath,
    Wallet,
};

#[cfg(feature = "daemon")]
pub use ibc_chain_registry::{chain::ChainData as RegistryChainData, fetchable::Fetchable};

/// Signals a supported execution environment for CosmWasm contracts
pub trait CwEnv: TxHandler + Clone {}
impl<T: TxHandler + Clone> CwEnv for T {}
=======
mod paths;
mod state;
>>>>>>> cd5fcdb6
<|MERGE_RESOLUTION|>--- conflicted
+++ resolved
@@ -19,54 +19,5 @@
 #[cfg(feature = "daemon")]
 mod keys;
 mod mock;
-<<<<<<< HEAD
-mod state;
-mod tx_handler;
-pub mod prelude;
-
-pub use contract::Contract;
-pub use cw_orch_contract_derive::{contract, interface};
-pub use cw_orch_fns_derive::{ExecuteFns, QueryFns};
-pub use deploy::Deploy;
-pub use error::CwOrcError;
-pub use index_response::IndexResponse;
-pub use interface_traits::{
-    CallAs, ContractInstance, CwOrcExecute, CwOrcInstantiate, CwOrcMigrate, CwOrcQuery,
-    CwOrcUpload, ExecuteableContract, InstantiateableContract, MigrateableContract,
-    QueryableContract, Uploadable,
-};
-
-#[allow(deprecated)]
-pub use mock::{
-    core::{instantiate_custom_mock_env, instantiate_default_mock_env, Mock},
-    state::MockState,
-};
-pub use state::{ChainState, StateInterface};
-pub use tx_handler::{TxHandler, TxResponse};
-// re-export as it is used in the public API
-pub use cosmwasm_std::{Addr, Coin, Empty};
-pub use cw_multi_test::{custom_app, BasicApp, ContractWrapper};
-
-#[cfg(feature = "daemon")]
-pub use daemon::{
-    artifacts_dir::ArtifactsDir,
-    builder::DaemonBuilder,
-    channel::DaemonChannel,
-    core::Daemon,
-    error::DaemonError,
-    networks, queriers,
-    traits::{MigrateHelpers, UploadHelpers},
-    wasm_path::WasmPath,
-    Wallet,
-};
-
-#[cfg(feature = "daemon")]
-pub use ibc_chain_registry::{chain::ChainData as RegistryChainData, fetchable::Fetchable};
-
-/// Signals a supported execution environment for CosmWasm contracts
-pub trait CwEnv: TxHandler + Clone {}
-impl<T: TxHandler + Clone> CwEnv for T {}
-=======
 mod paths;
-mod state;
->>>>>>> cd5fcdb6
+mod state;