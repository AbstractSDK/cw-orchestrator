use crate::contract::WasmPath;
use crate::prelude::Uploadable;
<<<<<<< HEAD
use cosmwasm_std::{Addr, StdResult};

use cw_orch_core::environment::{BankQuerier, BankSetter, DefaultQueriers};
=======
use cosmwasm_std::Addr;

use cw_orch_core::environment::queriers::bank::{BankQuerier, BankQuerierGetter};
use cw_orch_core::environment::BankSetter;
>>>>>>> 6c593903
use cw_orch_traits::stargate::Stargate;

use cosmwasm_std::{Binary, Coin, Uint128};
use cw_multi_test::AppResponse;
use osmosis_test_tube::{
    Account, Bank, ExecuteResponse, Gamm, Module, Runner, RunnerError, SigningAccount, Wasm,
};

// This should be the way to import stuff.
// But apparently osmosis-test-tube doesn't have the same dependencies as the test-tube package
use osmosis_test_tube::osmosis_std::{
    cosmwasm_to_proto_coins, types::cosmos::bank::v1beta1::MsgSend,
};

use osmosis_test_tube::OsmosisTestApp;
use std::{cell::RefCell, fmt::Debug, rc::Rc};

use serde::Serialize;

use crate::{
    environment::TxHandler,
    environment::{ChainState, StateInterface},
    error::CwOrchError,
};

use crate::mock::MockState;

pub use osmosis_test_tube;

use super::queriers::bank::OsmosisTestTubeBankQuerier;

/// Wrapper around a osmosis-test-tube [`OsmosisTestApp`](osmosis_test_tube::OsmosisTestApp) backend.
///
/// Stores a local state with a mapping of contract_id -> code_id/address
///
/// The state is customizable by implementing the [`StateInterface`] trait on a custom struct and providing it on the custom constructor.
///
/// ## Example
/// ```
/// # use cosmwasm_std::{Addr, coins, Uint128};
/// use cw_orch::osmosis_test_tube::OsmosisTestTube;
/// use cw_orch::osmosis_test_tube::osmosis_test_tube::Account;
///
/// // Creates an app, creates a sender with an initial balance
/// let mut tube: OsmosisTestTube = OsmosisTestTube::new(coins(1_000_000_000_000, "uosmo"));
///
/// // create an additional account
/// let account = tube.init_account(coins(1_000_000_000, "uatom")).unwrap();
///
/// // query the balance
/// let balance: Uint128 = tube.query_balance(&account.address(), "uatom").unwrap();
/// assert_eq!(balance.u128(), 1_000_000_000u128);
/// ```
#[derive(Clone)]
pub struct OsmosisTestTube<S: StateInterface = MockState> {
    /// Address used for the operations.
    pub sender: Rc<SigningAccount>,
    /// Inner mutable state storage for contract addresses and code-ids
    pub state: Rc<RefCell<S>>,
    /// Inner mutable cw-multi-test app backend
    pub app: Rc<RefCell<OsmosisTestApp>>,
}

pub(crate) fn map_err(e: RunnerError) -> CwOrchError {
    CwOrchError::StdErr(e.to_string())
}

impl<S: StateInterface> OsmosisTestTube<S> {
    /// Creates an account and sets its balance
    pub fn init_account(
        &mut self,
        amount: Vec<cosmwasm_std::Coin>,
    ) -> Result<Rc<SigningAccount>, CwOrchError> {
        let account = self
            .app
            .borrow()
            .init_account(&amount)
            .map_err(map_err)
            .map(Rc::new)?;

        Ok(account)
    }

    /// Creates accounts and sets their balance
    pub fn init_accounts(
        &mut self,
        amount: Vec<cosmwasm_std::Coin>,
        account_n: u64,
    ) -> Result<Vec<Rc<SigningAccount>>, CwOrchError> {
        let accounts: Vec<_> = self
            .app
            .borrow()
            .init_accounts(&amount, account_n)
            .map_err(map_err)
            .map(|s| s.into_iter().map(Rc::new).collect())?;

        Ok(accounts)
    }

    /// Sends coins a specific address
    pub fn bank_send(
        &self,
        to: String,
        amount: Vec<cosmwasm_std::Coin>,
    ) -> Result<AppResponse, CwOrchError> {
        let send_response = Bank::new(&*self.app.borrow())
            .send(
                MsgSend {
                    from_address: self.sender.address(),
                    to_address: to,
                    amount: cosmwasm_to_proto_coins(amount),
                },
                &self.sender,
            )
            .map_err(map_err)?;

        Ok(AppResponse {
            data: Some(Binary(send_response.raw_data)),
            events: send_response.events,
        })
    }

    /// Creates an osmosis pool (helper)
    pub fn create_pool(&self, liquidity: Vec<Coin>) -> Result<u64, CwOrchError> {
        // create balancer pool with basic configuration
        let pool_id = Gamm::new(&*self.app.borrow())
            .create_basic_pool(&liquidity, &self.sender)
            .unwrap()
            .data
            .pool_id;

        Ok(pool_id)
    }

    /// Query the (bank) balance of a native token for and address.
    /// Returns the amount of the native token.
    pub fn query_balance(&self, address: &str, denom: &str) -> Result<Uint128, CwOrchError> {
        let amount = self
            .bank_querier()
            .balance(address, Some(denom.to_string()))?;
        Ok(amount.first().unwrap().amount)
    }

    /// Fetch all the balances of an address.
    pub fn query_all_balances(
        &self,
        address: &str,
    ) -> Result<Vec<cosmwasm_std::Coin>, CwOrchError> {
        let amount = self.bank_querier().balance(address, None)?;
        Ok(amount)
    }
}

impl OsmosisTestTube<MockState> {
    /// Create a mock environment with the default mock state.
    /// init_coins are minted to the sender that is created in the OsmosisTestTube environment
    /// Unlike for mocks, the accounts are created by the struct and not provided by the client
    /// Make sure to use only valid bech32 osmosis addresses, not mock
    pub fn new(init_coins: Vec<Coin>) -> Self {
        Self::new_custom(init_coins, MockState::new_with_chain_id("osmosis-1"))
    }
}

impl<S: StateInterface> OsmosisTestTube<S> {
    /// Create a mock environment with a custom mock state.
    /// The state is customizable by implementing the `StateInterface` trait on a custom struct and providing it on the custom constructor.
    pub fn new_custom(init_coins: Vec<Coin>, custom_state: S) -> Self {
        let state = Rc::new(RefCell::new(custom_state));
        let app = Rc::new(RefCell::new(OsmosisTestApp::new()));

        let sender = app.borrow().init_account(&init_coins).unwrap();

        Self {
            sender: Rc::new(sender),
            state,
            app,
        }
    }
}

impl<S: StateInterface> ChainState for OsmosisTestTube<S> {
    type Out = Rc<RefCell<S>>;

    fn state(&self) -> Self::Out {
        self.state.clone()
    }
}

// Execute on the test chain, returns test response type
impl<S: StateInterface> TxHandler for OsmosisTestTube<S> {
    type Error = CwOrchError;
    type ContractSource = WasmPath;
    type Response = AppResponse;
    type Sender = Rc<SigningAccount>;

    fn sender(&self) -> Addr {
        Addr::unchecked(self.sender.address())
    }

    fn set_sender(&mut self, sender: Self::Sender) {
        self.sender = sender;
    }

    fn upload(&self, contract: &impl Uploadable) -> Result<Self::Response, CwOrchError> {
        let wasm_contents = std::fs::read(contract.wasm().path())?;
        let upload_response = Wasm::new(&*self.app.borrow())
            .store_code(&wasm_contents, None, &self.sender)
            .map_err(map_err)?;

        Ok(AppResponse {
            data: Some(Binary(upload_response.raw_data)),
            events: upload_response.events,
        })
    }

    fn execute<E: Serialize + Debug>(
        &self,
        exec_msg: &E,
        coins: &[cosmwasm_std::Coin],
        contract_address: &Addr,
    ) -> Result<Self::Response, CwOrchError> {
        let execute_response = Wasm::new(&*self.app.borrow())
            .execute(contract_address.as_ref(), exec_msg, coins, &self.sender)
            .map_err(map_err)?;

        Ok(AppResponse {
            data: Some(Binary(execute_response.raw_data)),
            events: execute_response.events,
        })
    }

    fn instantiate<I: Serialize + Debug>(
        &self,
        code_id: u64,
        init_msg: &I,
        label: Option<&str>,
        admin: Option<&Addr>,
        coins: &[cosmwasm_std::Coin],
    ) -> Result<Self::Response, CwOrchError> {
        let instantiate_response = Wasm::new(&*self.app.borrow())
            .instantiate(
                code_id,
                init_msg,
                admin.map(|a| a.to_string()).as_deref(),
                label,
                coins,
                &self.sender,
            )
            .map_err(map_err)?;

        Ok(AppResponse {
            data: Some(Binary(instantiate_response.raw_data)),
            events: instantiate_response.events,
        })
    }

    fn migrate<M: Serialize + Debug>(
        &self,
        _migrate_msg: &M,
        _new_code_id: u64,
        _contract_address: &Addr,
    ) -> Result<Self::Response, CwOrchError> {
        panic!("Migrate not implemented on osmosis test_tube")
    }
}

impl BankSetter for OsmosisTestTube {
    type T = OsmosisTestTubeBankQuerier;

    /// It's impossible to set the balance of an address directly in OsmosisTestTub
    /// So for this implementation, we use a weird algorithm
    fn set_balance(
        &mut self,
        _address: impl Into<String>,
        _amount: Vec<Coin>,
    ) -> Result<(), <Self as TxHandler>::Error> {
        // We check the current balance
        unimplemented!();
    }
}

impl Stargate for OsmosisTestTube {
    fn commit_any<R: prost::Message + Default>(
        &self,
        msgs: Vec<prost_types::Any>,
        _memo: Option<&str>,
    ) -> Result<Self::Response, Self::Error> {
        let tx_response: ExecuteResponse<R> = self
            .app
            .borrow()
            .execute_multiple_raw(msgs, &self.sender)
            .map_err(map_err)?;

        Ok(AppResponse {
            data: Some(Binary(tx_response.raw_data)),
            events: tx_response.events,
        })
    }
}

<<<<<<< HEAD
pub(crate) fn to_cosmwasm_coin(
    c: osmosis_std::types::cosmos::base::v1beta1::Coin,
) -> StdResult<Coin> {
    Ok(Coin {
        amount: Uint128::from_str(&c.amount)?,
        denom: c.denom,
    })
}

=======
>>>>>>> 6c593903
#[cfg(test)]
pub mod tests {
    use cosmwasm_std::{coins, ContractInfoResponse};

<<<<<<< HEAD
    use cw_orch_core::environment::*;
=======
    use cw_orch_core::environment::queriers::{
        bank::{BankQuerier, BankQuerierGetter},
        wasm::{WasmQuerier, WasmQuerierGetter},
    };
>>>>>>> 6c593903
    use osmosis_test_tube::Account;

    use super::OsmosisTestTube;
    use counter_contract::{msg::InstantiateMsg, CounterContract};
    use cw_orch::prelude::*;

    #[test]
    fn wasm_querier_works() -> anyhow::Result<()> {
        let app = OsmosisTestTube::new(coins(100_000_000_000_000, "uosmo"));

        let contract = CounterContract::new(app.clone());
        contract.upload()?;
        contract.instantiate(
            &InstantiateMsg { count: 7 },
            Some(&Addr::unchecked(app.sender.address())),
            None,
        )?;

        assert_eq!(
            contract.wasm().checksum()?,
            app.wasm_querier().code_id_hash(contract.code_id()?)?
        );

        let contract_info = app.wasm_querier().contract_info(contract.addr_str()?)?;
        let mut target_contract_info = ContractInfoResponse::default();
        target_contract_info.admin = Some(app.sender.address().to_string());
        target_contract_info.code_id = contract.code_id()?;
        target_contract_info.creator = app.sender.address().to_string();
        target_contract_info.ibc_port = None;
        assert_eq!(contract_info, target_contract_info);

        Ok(())
    }

    #[test]
    fn bank_querier_works() -> anyhow::Result<()> {
        let denom = "urandom";
        let init_coins = coins(45, denom);
        let app = OsmosisTestTube::new(init_coins.clone());
        let sender = app.sender.address();
        assert_eq!(
            app.bank_querier()
                .balance(sender.clone(), Some(denom.to_string()))?,
            init_coins
        );
        assert_eq!(
            app.bank_querier().supply_of(denom.to_string())?,
            init_coins[0]
        );
        Ok(())
    }
}<|MERGE_RESOLUTION|>--- conflicted
+++ resolved
@@ -1,15 +1,8 @@
 use crate::contract::WasmPath;
 use crate::prelude::Uploadable;
-<<<<<<< HEAD
-use cosmwasm_std::{Addr, StdResult};
+use cosmwasm_std::Addr;
 
 use cw_orch_core::environment::{BankQuerier, BankSetter, DefaultQueriers};
-=======
-use cosmwasm_std::Addr;
-
-use cw_orch_core::environment::queriers::bank::{BankQuerier, BankQuerierGetter};
-use cw_orch_core::environment::BankSetter;
->>>>>>> 6c593903
 use cw_orch_traits::stargate::Stargate;
 
 use cosmwasm_std::{Binary, Coin, Uint128};
@@ -310,30 +303,11 @@
     }
 }
 
-<<<<<<< HEAD
-pub(crate) fn to_cosmwasm_coin(
-    c: osmosis_std::types::cosmos::base::v1beta1::Coin,
-) -> StdResult<Coin> {
-    Ok(Coin {
-        amount: Uint128::from_str(&c.amount)?,
-        denom: c.denom,
-    })
-}
-
-=======
->>>>>>> 6c593903
 #[cfg(test)]
 pub mod tests {
     use cosmwasm_std::{coins, ContractInfoResponse};
 
-<<<<<<< HEAD
     use cw_orch_core::environment::*;
-=======
-    use cw_orch_core::environment::queriers::{
-        bank::{BankQuerier, BankQuerierGetter},
-        wasm::{WasmQuerier, WasmQuerierGetter},
-    };
->>>>>>> 6c593903
     use osmosis_test_tube::Account;
 
     use super::OsmosisTestTube;
