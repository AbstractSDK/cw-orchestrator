use crate::contract::WasmPath;
use crate::prelude::Uploadable;
use cosmwasm_std::{Binary, BlockInfo, Coin, Timestamp, Uint128};
use cw_multi_test::AppResponse;
<<<<<<< HEAD
use osmosis_test_tube::osmosis_std::cosmwasm_to_proto_coins;

use osmosis_test_tube::osmosis_std::types::cosmos::bank::v1beta1::{
    MsgSend, QueryAllBalancesRequest, QueryBalanceRequest,
};
use osmosis_test_tube::{Account, Bank, Gamm, Module, SigningAccount, Wasm};
use std::str::FromStr;
=======
use osmosis_test_tube::Account;
use osmosis_test_tube::Bank;
use osmosis_test_tube::Gamm;
use osmosis_test_tube::Module;
use osmosis_test_tube::SigningAccount;
use osmosis_test_tube::Wasm;
use std::str::FromStr;

// This should be the way to import stuff.
// But apparently osmosis-test-tube doesn't have the same dependencies as the test-tube package
// use osmosis_test_tube::osmosis_std::{
//     types::cosmos::bank::v1beta1::{
//         QueryAllBalancesRequest, QueryBalanceRequest, MsgSend
//     },
//     cosmwasm_to_proto_coins
// };

// So we need this fix (not ideal)
use osmosis_std::{
    cosmwasm_to_proto_coins,
    types::cosmos::bank::v1beta1::{MsgSend, QueryAllBalancesRequest, QueryBalanceRequest},
};
>>>>>>> 9ad7d57d

use osmosis_test_tube::OsmosisTestApp;
use std::{cell::RefCell, fmt::Debug, rc::Rc};

use cosmwasm_std::Addr;
use serde::{de::DeserializeOwned, Serialize};

use crate::{
    environment::TxHandler,
    environment::{ChainState, StateInterface},
    error::CwOrchError,
};

use crate::MockState;

pub use osmosis_test_tube;

/// Wrapper around a osmosis-test-tube [`OsmosisTestApp`](osmosis_test_tube::OsmosisTestApp) backend.
///
/// Stores a local state with a mapping of contract_id -> code_id/address
///
/// The state is customizable by implementing the [`StateInterface`] trait on a custom struct and providing it on the custom constructor.
///
/// ## Example
/// ```
/// # use cosmwasm_std::{Addr, coins, Uint128};
/// use cw_orch::osmosis_test_tube::OsmosisTestTube;
/// use cw_orch::osmosis_test_tube::osmosis_test_tube::Account;
///
/// // Creates an app, creates a sender with an initial balance
/// let tube: OsmosisTestTube = OsmosisTestTube::new(coins(1_000_000_000_000, "uosmo"));
///
/// // create an additional account
/// let account = tube.init_account(coins(1_000_000_000, "uatom")).unwrap();
///
/// // query the balance
/// let balance: Uint128 = tube.query_balance(&account.address(), "uatom").unwrap();
/// assert_eq!(balance.u128(), 1_000_000_000u128);
/// ```
#[derive(Clone)]
pub struct OsmosisTestTube<S: StateInterface = MockState> {
    /// Address used for the operations.
    pub sender: Rc<SigningAccount>,
    /// Inner mutable state storage for contract addresses and code-ids
    pub state: Rc<RefCell<S>>,
    /// Inner mutable cw-multi-test app backend
    pub app: Rc<RefCell<OsmosisTestApp>>,
}

impl<S: StateInterface> OsmosisTestTube<S> {
    /// Creates an account and sets its balance
    pub fn init_account(
        &self,
        amount: Vec<cosmwasm_std::Coin>,
    ) -> Result<Rc<SigningAccount>, CwOrchError> {
        self.app
            .borrow()
            .init_account(&amount)
            .map_err(Into::into)
            .map(Rc::new)
    }

    /// Creates accounts and sets their balance
    pub fn init_accounts(
        &self,
        amount: Vec<cosmwasm_std::Coin>,
        account_n: u64,
    ) -> Result<Vec<Rc<SigningAccount>>, CwOrchError> {
        self.app
            .borrow()
            .init_accounts(&amount, account_n)
            .map_err(Into::into)
            .map(|s| s.into_iter().map(Rc::new).collect())
    }

    /// Creates accounts and sets their balance
    pub fn bank_send(
        &self,
        to: String,
        amount: Vec<cosmwasm_std::Coin>,
    ) -> Result<AppResponse, CwOrchError> {
        let send_response = Bank::new(&*self.app.borrow()).send(
            MsgSend {
                from_address: self.sender.address(),
                to_address: to,
                amount: cosmwasm_to_proto_coins(amount),
            },
            &self.sender,
        )?;

        Ok(AppResponse {
            data: Some(Binary(send_response.raw_data)),
            events: send_response.events,
        })
    }

    /// Creates accounts and sets their balance
    pub fn create_pool(&self, liquidity: Vec<Coin>) -> Result<u64, CwOrchError> {
        // create balancer pool with basic configuration
        let pool_id = Gamm::new(&*self.app.borrow())
            .create_basic_pool(&liquidity, &self.sender)
            .unwrap()
            .data
            .pool_id;

        Ok(pool_id)
    }

    /// Query the (bank) balance of a native token for and address.
    /// Returns the amount of the native token.
    pub fn query_balance(&self, address: &str, denom: &str) -> Result<Uint128, CwOrchError> {
        let amount = Bank::new(&*self.app.borrow())
            .query_balance(&QueryBalanceRequest {
                address: address.to_owned(),
                denom: denom.to_string(),
            })?
            .balance
            .map(|c| Uint128::from_str(&c.amount).unwrap())
            .unwrap_or(Uint128::zero());
        Ok(amount)
    }

    /// Fetch all the balances of an address.
    pub fn query_all_balances(
        &self,
        address: &str,
    ) -> Result<Vec<cosmwasm_std::Coin>, CwOrchError> {
        let amount = Bank::new(&*self.app.borrow())
            .query_all_balances(&QueryAllBalancesRequest {
                address: address.to_owned(),
                pagination: None,
            })?
            .balances
            .into_iter()
            .map(|c| Coin {
                amount: Uint128::from_str(&c.amount).unwrap(),
                denom: c.denom,
            })
            .collect();
        Ok(amount)
    }
}

impl OsmosisTestTube<MockState> {
    /// Create a mock environment with the default mock state.
    /// init_coins are minted to the sender that is created in the OsmosisTestTube environment
    /// Unlike for mocks, the accounts are created by the struct and not provided by the client
    /// Make sure to use only valid bech32 osmosis addresses, not mock
    pub fn new(init_coins: Vec<Coin>) -> Self {
        Self::new_custom(init_coins, MockState::new())
    }
}

impl<S: StateInterface> OsmosisTestTube<S> {
    /// Create a mock environment with a custom mock state.
    /// The state is customizable by implementing the `StateInterface` trait on a custom struct and providing it on the custom constructor.
    pub fn new_custom(init_coins: Vec<Coin>, custom_state: S) -> Self {
        let state = Rc::new(RefCell::new(custom_state));
        let app = Rc::new(RefCell::new(OsmosisTestApp::new()));

        let sender = app.borrow().init_account(&init_coins).unwrap();

        Self {
            sender: Rc::new(sender),
            state,
            app,
        }
    }
}

impl<S: StateInterface> ChainState for OsmosisTestTube<S> {
    type Out = Rc<RefCell<S>>;

    fn state(&self) -> Self::Out {
        self.state.clone()
    }
}

// Execute on the test chain, returns test response type
impl<S: StateInterface> TxHandler for OsmosisTestTube<S> {
    type Error = CwOrchError;
    type ContractSource = WasmPath;
    type Response = AppResponse;
    type Sender = Rc<RefCell<SigningAccount>>;

    fn sender(&self) -> Addr {
        Addr::unchecked(self.sender.address())
    }

    fn set_sender(&mut self, sender: Self::Sender) {
        self.sender = sender;
    }

    fn upload(&self, contract: &impl Uploadable) -> Result<Self::Response, CwOrchError> {
        let wasm_contents = std::fs::read(contract.wasm().path())?;
        let upload_response =
            Wasm::new(&*self.app.borrow()).store_code(&wasm_contents, None, &self.sender)?;

        Ok(AppResponse {
            data: Some(Binary(upload_response.raw_data)),
            events: upload_response.events,
        })
    }

    fn execute<E: Serialize + Debug>(
        &self,
        exec_msg: &E,
        coins: &[cosmwasm_std::Coin],
        contract_address: &Addr,
    ) -> Result<Self::Response, CwOrchError> {
        let execute_response = Wasm::new(&*self.app.borrow()).execute(
            contract_address.as_ref(),
            exec_msg,
            coins,
            &self.sender,
        )?;

        Ok(AppResponse {
            data: Some(Binary(execute_response.raw_data)),
            events: execute_response.events,
        })
    }

    fn instantiate<I: Serialize + Debug>(
        &self,
        code_id: u64,
        init_msg: &I,
        label: Option<&str>,
        admin: Option<&Addr>,
        coins: &[cosmwasm_std::Coin],
    ) -> Result<Self::Response, CwOrchError> {
        let instantiate_response = Wasm::new(&*self.app.borrow()).instantiate(
            code_id,
            init_msg,
            admin.map(|a| a.to_string()).as_deref(),
            label,
            coins,
            &self.sender,
        )?;

        Ok(AppResponse {
            data: Some(Binary(instantiate_response.raw_data)),
            events: instantiate_response.events,
        })
    }

    fn query<Q: Serialize + Debug, T: Serialize + DeserializeOwned>(
        &self,
        query_msg: &Q,
        contract_address: &Addr,
    ) -> Result<T, CwOrchError> {
        let query = Wasm::new(&*self.app.borrow()).query(contract_address.as_ref(), query_msg)?;

        Ok(query)
    }

    fn migrate<M: Serialize + Debug>(
        &self,
        _migrate_msg: &M,
        _new_code_id: u64,
        _contract_address: &Addr,
    ) -> Result<Self::Response, CwOrchError> {
        panic!("Migrate not implemented on osmosis test_tube")
    }

    fn wait_blocks(&self, _amount: u64) -> Result<(), CwOrchError> {
        panic!("Can't wait blocks on osmosis_test_tube")
    }

    fn wait_seconds(&self, secs: u64) -> Result<(), CwOrchError> {
        self.app.borrow().increase_time(secs);
        Ok(())
    }

    fn next_block(&self) -> Result<(), CwOrchError> {
        panic!("Can't wait blocks on osmosis_test_tube")
    }

    fn block_info(&self) -> Result<cosmwasm_std::BlockInfo, CwOrchError> {
        Ok(BlockInfo {
            chain_id: "osmosis-1".to_string(),
            height: self.app.borrow().get_block_height().try_into().unwrap(),
            time: Timestamp::from_nanos(
                self.app.borrow().get_block_time_nanos().try_into().unwrap(),
            ),
        })
    }
<<<<<<< HEAD
=======
}

impl<T: CwOrchExecute<OsmosisTestTube> + ContractInstance<OsmosisTestTube> + Clone>
    CallAs<OsmosisTestTube> for T
{
    type Sender = Rc<SigningAccount>;

    fn set_sender(&mut self, sender: &Self::Sender) {
        self.as_instance_mut().chain.sender = sender.clone();
    }

    fn call_as(&self, sender: &Self::Sender) -> Self {
        let mut contract = self.clone();
        contract.set_sender(sender);
        contract
    }
>>>>>>> 9ad7d57d
}<|MERGE_RESOLUTION|>--- conflicted
+++ resolved
@@ -2,15 +2,6 @@
 use crate::prelude::Uploadable;
 use cosmwasm_std::{Binary, BlockInfo, Coin, Timestamp, Uint128};
 use cw_multi_test::AppResponse;
-<<<<<<< HEAD
-use osmosis_test_tube::osmosis_std::cosmwasm_to_proto_coins;
-
-use osmosis_test_tube::osmosis_std::types::cosmos::bank::v1beta1::{
-    MsgSend, QueryAllBalancesRequest, QueryBalanceRequest,
-};
-use osmosis_test_tube::{Account, Bank, Gamm, Module, SigningAccount, Wasm};
-use std::str::FromStr;
-=======
 use osmosis_test_tube::Account;
 use osmosis_test_tube::Bank;
 use osmosis_test_tube::Gamm;
@@ -33,7 +24,6 @@
     cosmwasm_to_proto_coins,
     types::cosmos::bank::v1beta1::{MsgSend, QueryAllBalancesRequest, QueryBalanceRequest},
 };
->>>>>>> 9ad7d57d
 
 use osmosis_test_tube::OsmosisTestApp;
 use std::{cell::RefCell, fmt::Debug, rc::Rc};
@@ -217,7 +207,7 @@
     type Error = CwOrchError;
     type ContractSource = WasmPath;
     type Response = AppResponse;
-    type Sender = Rc<RefCell<SigningAccount>>;
+    type Sender = Rc<SigningAccount>;
 
     fn sender(&self) -> Addr {
         Addr::unchecked(self.sender.address())
@@ -321,23 +311,20 @@
             ),
         })
     }
-<<<<<<< HEAD
-=======
-}
-
-impl<T: CwOrchExecute<OsmosisTestTube> + ContractInstance<OsmosisTestTube> + Clone>
-    CallAs<OsmosisTestTube> for T
-{
-    type Sender = Rc<SigningAccount>;
-
-    fn set_sender(&mut self, sender: &Self::Sender) {
-        self.as_instance_mut().chain.sender = sender.clone();
-    }
-
-    fn call_as(&self, sender: &Self::Sender) -> Self {
-        let mut contract = self.clone();
-        contract.set_sender(sender);
-        contract
-    }
->>>>>>> 9ad7d57d
-}+}
+
+// impl<T: CwOrchExecute<OsmosisTestTube> + ContractInstance<OsmosisTestTube> + Clone>
+//     CallAs<OsmosisTestTube> for T
+// {
+//     type Sender = Rc<SigningAccount>;
+
+//     fn set_sender(&mut self, sender: &Self::Sender) {
+//         self.as_instance_mut().chain.sender = sender.clone();
+//     }
+
+//     fn call_as(&self, sender: &Self::Sender) -> Self {
+//         let mut contract = self.clone();
+//         contract.set_sender(sender);
+//         contract
+//     }
+// }