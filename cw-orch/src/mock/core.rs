use std::{cell::RefCell, fmt::Debug, rc::Rc};

use cosmwasm_std::{Addr, Empty, Event, Uint128};
use cw_multi_test::{custom_app, next_block, AppResponse, BasicApp, Contract, Executor};
use serde::{de::DeserializeOwned, Serialize};

use crate::{
    environment::TxHandler,
    error::CwOrchError,
    prelude::*,
    state::{ChainState, DeployDetails, StateInterface},
};

use super::state::MockState;

/// Wrapper around a cw-multi-test [`App`](cw_multi_test::App) backend.
///
/// Stores a local state with a mapping of contract_id -> code_id/address
///
/// The state is customizable by implementing the [`StateInterface`] trait on a custom struct and providing it on the custom constructor.
///
/// ## Example
/// ```
/// # use cosmwasm_std::{Addr, coin, Uint128};
/// use cw_orch::prelude::Mock;
///
/// let sender = Addr::unchecked("sender");
/// let mock: Mock = Mock::new(&sender);
///
/// // set a balance
/// mock.set_balance(&sender, vec![coin(100u128, "token")]).unwrap();
///
/// // query the balance
/// let balance: Uint128 = mock.query_balance(&sender, "token").unwrap();
/// assert_eq!(balance.u128(), 100u128);
/// ```
///
/// ## Example with custom state
/// ```
/// # use cosmwasm_std::{Addr, coin, Uint128};
/// use cw_orch::prelude::{Mock, StateInterface};
/// // We just use the MockState as an example here, but you can implement your own state struct.
/// use cw_orch::mock::MockState as CustomState;
///
/// let sender = Addr::unchecked("sender");
/// let mock: Mock = Mock::new_custom(&sender, CustomState::new());
/// ```
#[derive(Clone)]
pub struct Mock<S: StateInterface = MockState> {
    /// Address used for the operations.
    pub sender: Addr,
    /// Inner mutable state storage for contract addresses and code-ids
    pub state: Rc<RefCell<S>>,
    /// Inner mutable cw-multi-test app backend
    pub app: Rc<RefCell<BasicApp<Empty, Empty>>>,
}

impl<S: StateInterface> Mock<S> {
    /// Set the bank balance of an address.
    pub fn set_balance(
        &self,
        address: &Addr,
        amount: Vec<cosmwasm_std::Coin>,
    ) -> Result<(), CwOrchError> {
        self.app
            .borrow_mut()
            .init_modules(|router, _, storage| router.bank.init_balance(storage, address, amount))
            .map_err(Into::into)
    }

    /// Set the balance for multiple coins at once.
    pub fn set_balances(
        &self,
        balances: &[(&Addr, &[cosmwasm_std::Coin])],
    ) -> Result<(), CwOrchError> {
        self.app
            .borrow_mut()
            .init_modules(|router, _, storage| -> Result<(), CwOrchError> {
                for (addr, coins) in balances {
                    router.bank.init_balance(storage, addr, coins.to_vec())?;
                }
                Ok(())
            })
    }

    /// Query the (bank) balance of a native token for and address.
    /// Returns the amount of the native token.
    pub fn query_balance(&self, address: &Addr, denom: &str) -> Result<Uint128, CwOrchError> {
        let amount = self
            .app
            .borrow()
            .wrap()
            .query_balance(address, denom)?
            .amount;
        Ok(amount)
    }

    /// Fetch all the balances of an address.
    pub fn query_all_balances(
        &self,
        address: &Addr,
    ) -> Result<Vec<cosmwasm_std::Coin>, CwOrchError> {
        let amount = self.app.borrow().wrap().query_all_balances(address)?;
        Ok(amount)
    }
}

impl Mock<MockState> {
    /// Create a mock environment with the default mock state.
    pub fn new(sender: &Addr) -> Self {
        Mock::new_custom(sender, MockState::new())
    }
}

impl<S: StateInterface> Mock<S> {
    /// Create a mock environment with a custom mock state.
    /// The state is customizable by implementing the `StateInterface` trait on a custom struct and providing it on the custom constructor.
    pub fn new_custom(sender: &Addr, custom_state: S) -> Self {
        let state = Rc::new(RefCell::new(custom_state));
        let app = Rc::new(RefCell::new(custom_app::<Empty, Empty, _>(|_, _, _| {})));

        Self {
            sender: sender.clone(),
            state,
            app,
        }
    }

    /// Upload a custom contract wrapper.
    /// Support for this is limited.
    pub fn upload_custom(
        &self,
        contract_id: &str,
        wrapper: Box<dyn Contract<Empty, Empty>>,
    ) -> Result<AppResponse, CwOrchError> {
        let code_id = self.app.borrow_mut().store_code(wrapper);
        // add contract code_id to events manually
        let mut event = Event::new("store_code");
        event = event.add_attribute("code_id", code_id.to_string());
        let resp = AppResponse {
            events: vec![event],
            ..Default::default()
        };
        let code_id = IndexResponse::uploaded_code_id(&resp)?;
        self.state.borrow_mut().set_code_id(contract_id, code_id);
        Ok(resp)
    }
}

impl<S: StateInterface> ChainState for Mock<S> {
    type Out = Rc<RefCell<S>>;

    fn state(&self) -> Self::Out {
        Rc::clone(&self.state)
    }
}

impl<S: StateInterface> StateInterface for Rc<RefCell<S>> {
    fn get_address(&self, contract_id: &str) -> Result<Addr, CwOrchError> {
        self.borrow().get_address(contract_id)
    }

    fn set_address(&mut self, contract_id: &str, address: &Addr) {
        self.borrow_mut().set_address(contract_id, address)
    }

    fn get_code_id(&self, contract_id: &str) -> Result<u64, CwOrchError> {
        self.borrow().get_code_id(contract_id)
    }

    fn set_code_id(&mut self, contract_id: &str, code_id: u64) {
        self.borrow_mut().set_code_id(contract_id, code_id)
    }

    fn get_all_addresses(&self) -> Result<std::collections::HashMap<String, Addr>, CwOrchError> {
        self.borrow().get_all_addresses()
    }

    fn get_all_code_ids(&self) -> Result<std::collections::HashMap<String, u64>, CwOrchError> {
        self.borrow().get_all_code_ids()
    }

    fn deploy_details(&self) -> DeployDetails {
        self.borrow().deploy_details()
    }
}

// Execute on the test chain, returns test response type
impl<S: StateInterface> TxHandler for Mock<S> {
    type Response = AppResponse;
    type Error = CwOrchError;
    type ContractSource = Box<dyn Contract<Empty, Empty>>;

    fn sender(&self) -> Addr {
        self.sender.clone()
    }

    fn upload(&self, contract: &impl Uploadable) -> Result<Self::Response, CwOrchError> {
        let code_id = self.app.borrow_mut().store_code(contract.wrapper());
        // add contract code_id to events manually
        let mut event = Event::new("store_code");
        event = event.add_attribute("code_id", code_id.to_string());
        let resp = AppResponse {
            events: vec![event],
            ..Default::default()
        };
        Ok(resp)
    }

    fn execute<E: Serialize + Debug>(
        &self,
        exec_msg: &E,
        coins: &[cosmwasm_std::Coin],
        contract_address: &Addr,
    ) -> Result<Self::Response, CwOrchError> {
        self.app
            .borrow_mut()
            .execute_contract(
                self.sender.clone(),
                contract_address.to_owned(),
                exec_msg,
                coins,
            )
            .map_err(From::from)
    }

    fn instantiate<I: Serialize + Debug>(
        &self,
        code_id: u64,
        init_msg: &I,
        label: Option<&str>,
        admin: Option<&Addr>,
        coins: &[cosmwasm_std::Coin],
    ) -> Result<Self::Response, CwOrchError> {
        let addr = self.app.borrow_mut().instantiate_contract(
            code_id,
            self.sender.clone(),
            init_msg,
            coins,
            label.unwrap_or("contract_init"),
            admin.map(|a| a.to_string()),
        )?;
        // add contract address to events manually
        let mut event = Event::new("instantiate");
        event = event.add_attribute("_contract_address", addr);
        let resp = AppResponse {
            events: vec![event],
            ..Default::default()
        };
        Ok(resp)
    }

    fn query<Q: Serialize + Debug, T: Serialize + DeserializeOwned>(
        &self,
        query_msg: &Q,
        contract_address: &Addr,
    ) -> Result<T, CwOrchError> {
        self.app
            .borrow()
            .wrap()
            .query_wasm_smart(contract_address, query_msg)
            .map_err(From::from)
    }

    fn migrate<M: Serialize + Debug>(
        &self,
        migrate_msg: &M,
        new_code_id: u64,
        contract_address: &Addr,
    ) -> Result<Self::Response, CwOrchError> {
        self.app
            .borrow_mut()
            .migrate_contract(
                self.sender.clone(),
                contract_address.clone(),
                migrate_msg,
                new_code_id,
            )
            .map_err(From::from)
    }

    fn wait_blocks(&self, amount: u64) -> Result<(), CwOrchError> {
        self.app.borrow_mut().update_block(|b| {
            b.height += amount;
            b.time = b.time.plus_seconds(5 * amount);
        });
        Ok(())
    }

    fn wait_seconds(&self, secs: u64) -> Result<(), CwOrchError> {
        self.app.borrow_mut().update_block(|b| {
            b.time = b.time.plus_seconds(secs);
            b.height += secs / 5;
        });
        Ok(())
    }

    fn next_block(&self) -> Result<(), CwOrchError> {
        self.app.borrow_mut().update_block(next_block);
        Ok(())
    }

    fn block_info(&self) -> Result<cosmwasm_std::BlockInfo, CwOrchError> {
        Ok(self.app.borrow().block_info())
    }
}

<<<<<<< HEAD
impl ChainUpload for Mock {
    fn upload(&self, contract: &impl Uploadable) -> Result<Self::Response, CwOrchError> {
        let code_id = self.app.borrow_mut().store_code(contract.wrapper());
        // add contract code_id to events manually
        let mut event = Event::new("store_code");
        event = event.add_attribute("code_id", code_id.to_string());
        let resp = AppResponse {
            events: vec![event],
            ..Default::default()
        };
        Ok(resp)
    }
}

=======
>>>>>>> 8eef5eec
impl<T: CwOrchExecute<Mock> + ContractInstance<Mock> + Clone> CallAs<Mock> for T {
    type Sender = Addr;

    fn set_sender(&mut self, sender: &Addr) {
        self.as_instance_mut().chain.sender = sender.clone();
    }

    fn call_as(&self, sender: &Self::Sender) -> Self {
        let mut contract = self.clone();
        contract.set_sender(sender);
        contract
    }
}

#[cfg(test)]
mod test {
    use cosmwasm_std::{
        to_binary, Addr, Binary, Coin, Deps, DepsMut, Env, MessageInfo, Response, StdResult,
        Uint128,
    };
    use cw_multi_test::ContractWrapper;
    use serde::Serialize;
    use speculoos::prelude::*;

    use crate::mock::core::*;

    const SENDER: &str = "cosmos123";
    const BALANCE_ADDR: &str = "cosmos456";

    #[derive(Debug, Serialize)]
    struct MigrateMsg {}

    fn execute(
        _deps: DepsMut,
        _env: Env,
        _info: MessageInfo,
        msg: cw20::Cw20ExecuteMsg,
    ) -> Result<Response, cw20_base::ContractError> {
        match msg {
            cw20::Cw20ExecuteMsg::Mint { recipient, amount } => Ok(Response::default()
                .add_attribute("action", "mint")
                .add_attribute("recipient", recipient)
                .add_attribute("amount", amount)),
            _ => unimplemented!(),
        }
    }

    fn query(_deps: Deps, _env: Env, msg: cw20_base::msg::QueryMsg) -> StdResult<Binary> {
        match msg {
            cw20_base::msg::QueryMsg::Balance { address } => Ok(to_binary::<Response>(
                &Response::default()
                    .add_attribute("address", address)
                    .add_attribute("balance", String::from("0")),
            )
            .unwrap()),
            _ => unimplemented!(),
        }
    }

    #[test]
    fn mock() {
        let sender = &Addr::unchecked(SENDER);
        let recipient = &Addr::unchecked(BALANCE_ADDR);
        let amount = 1000000u128;
        let denom = "uosmo";

        let chain = Mock::new(sender);

        chain
            .set_balance(recipient, vec![Coin::new(amount, denom)])
            .unwrap();
        let balance = chain.query_balance(recipient, denom).unwrap();

        asserting("address balance amount is correct")
            .that(&amount)
            .is_equal_to(balance.u128());

        asserting("sender is correct")
            .that(sender)
            .is_equal_to(chain.sender());

        let contract_source = Box::new(
            ContractWrapper::new(execute, cw20_base::contract::instantiate, query)
                .with_migrate(cw20_base::contract::migrate),
        );

        let init_res = chain.upload_custom("cw20", contract_source).unwrap();
        asserting("contract initialized properly")
            .that(&init_res.events[0].attributes[0].value)
            .is_equal_to(&String::from("1"));

        let init_msg = cw20_base::msg::InstantiateMsg {
            name: String::from("Token"),
            symbol: String::from("TOK"),
            decimals: 6u8,
            initial_balances: vec![],
            mint: None,
            marketing: None,
        };
        let init_res = chain
            .instantiate(1, &init_msg, None, Some(sender), &[])
            .unwrap();

        let contract_address = Addr::unchecked(&init_res.events[0].attributes[0].value);

        let exec_res = chain
            .execute(
                &cw20_base::msg::ExecuteMsg::Mint {
                    recipient: recipient.to_string(),
                    amount: Uint128::from(100u128),
                },
                &[],
                &contract_address,
            )
            .unwrap();

        asserting("that exect passed on correctly")
            .that(&exec_res.events[1].attributes[1].value)
            .is_equal_to(&String::from("mint"));

        let query_res = chain
            .query::<cw20_base::msg::QueryMsg, Response>(
                &cw20_base::msg::QueryMsg::Balance {
                    address: recipient.to_string(),
                },
                &contract_address,
            )
            .unwrap();

        asserting("that query passed on correctly")
            .that(&query_res.attributes[1].value)
            .is_equal_to(&String::from("0"));

        let migration_res = chain.migrate(&cw20_base::msg::MigrateMsg {}, 1, &contract_address);
        asserting("that migration passed on correctly")
            .that(&migration_res)
            .is_ok();
    }

    #[test]
    fn custom_mock_env() {
        let sender = &Addr::unchecked(SENDER);
        let recipient = &Addr::unchecked(BALANCE_ADDR);
        let amount = 1000000u128;
        let denom = "uosmo";

        let mock_state = Rc::new(RefCell::new(MockState::new()));

        let chain = Mock::<_>::new_custom(sender, mock_state);

        chain
            .set_balances(&[(recipient, &[Coin::new(amount, denom)])])
            .unwrap();

        let balances = chain.query_all_balances(recipient).unwrap();
        asserting("recipient balances length is 1")
            .that(&balances.len())
            .is_equal_to(1);
    }

    #[test]
    fn state_interface() {
        let contract_id = "my_contract";
        let code_id = 1u64;
        let address = &Addr::unchecked(BALANCE_ADDR);
        let mut mock_state = Rc::new(RefCell::new(MockState::new()));

        mock_state.set_address(contract_id, address);
        asserting!("that address has been set")
            .that(&address)
            .is_equal_to(&mock_state.get_address(contract_id).unwrap());

        mock_state.set_code_id(contract_id, code_id);
        asserting!("that code_id has been set")
            .that(&code_id)
            .is_equal_to(mock_state.get_code_id(contract_id).unwrap());

        asserting!("that total code_ids is 1")
            .that(&mock_state.get_all_code_ids().unwrap().len())
            .is_equal_to(1);

        asserting!("that total addresses is 1")
            .that(&mock_state.get_all_addresses().unwrap().len())
            .is_equal_to(1);
    }
}<|MERGE_RESOLUTION|>--- conflicted
+++ resolved
@@ -305,23 +305,6 @@
     }
 }
 
-<<<<<<< HEAD
-impl ChainUpload for Mock {
-    fn upload(&self, contract: &impl Uploadable) -> Result<Self::Response, CwOrchError> {
-        let code_id = self.app.borrow_mut().store_code(contract.wrapper());
-        // add contract code_id to events manually
-        let mut event = Event::new("store_code");
-        event = event.add_attribute("code_id", code_id.to_string());
-        let resp = AppResponse {
-            events: vec![event],
-            ..Default::default()
-        };
-        Ok(resp)
-    }
-}
-
-=======
->>>>>>> 8eef5eec
 impl<T: CwOrchExecute<Mock> + ContractInstance<Mock> + Clone> CallAs<Mock> for T {
     type Sender = Addr;
 
