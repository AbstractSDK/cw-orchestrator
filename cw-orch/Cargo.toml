[package]
name = "cw-orch"
version = "0.13.3"
authors = { workspace = true }
edition = { workspace = true }
license = { workspace = true }
repository = { workspace = true }
description = "Scripting library for deploying and interacting with CosmWasm smart-contracts"
keywords = ["cosmwasm", "blockchain"]
categories = ["development-tools"]
readme = "../README.md"

exclude = [".env"]

[package.metadata.docs.rs]
# passes all-features to cargo when building the docs.
all-features = true

[[example]]
name = "mock_test"

[[example]]
name = "daemon_test"
required-features = ["daemon"]

[[example]]
name = "osmosis_test_tube"
required-features = ["osmosis-test-tube"]

[[example]]
name = "injective"
required-features = ["eth"]

[features]
default = []
# enable node-backed tests (ensure Docker is running)
# run with `cargo test --jobs 1 --features node-tests`
node-tests = ["daemon"]
# enable the optional dependencies
daemon = [
  "dep:ibc-chain-registry",
  "dep:tokio",
  "dep:tonic",
  "dep:cosmrs",
  "dep:cw-orch-daemon",
]
<<<<<<< HEAD
eth = ["daemon"]
=======
eth = ["daemon", "dep:ethers-signers", "dep:ethers-core", "dep:snailquote"]
>>>>>>> a12dd976
osmosis-test-tube = ["dep:osmosis-test-tube"]

[dependencies]
# Default deps
cw-orch-contract-derive = { path = "../packages/cw-orch-contract-derive", version = "0.13.3" }
cw-orch-fns-derive = { path = "../packages/cw-orch-fns-derive", version = "0.13.3" }

cosmwasm-std = { workspace = true }
cw-utils = { workspace = true }
cw-multi-test = { workspace = true }
anyhow = { workspace = true }
serde = { workspace = true }
schemars = "0.8.10"
log = { workspace = true }
thiserror = { workspace = true }

# Daemon deps
cw-orch-daemon = { path = "../cw-orch-daemon", optional = true }
ibc-chain-registry = { version = "0.24.1", optional = true }
ibc-relayer-types = { version = "0.24.1", optional = true }
tokio = { version = "1.4", features = ["full"], optional = true }
cosmrs = { version = "0.14.0", features = [
  "dev",
  "cosmwasm",
  "grpc",
], optional = true }

# Live mock deps
tonic = { version = "0.9.2", optional = true, features = ["tls", "tls-roots"] }

# Test Tube env deps
osmosis-test-tube = { version = "16.0.0", optional = true }

# Env deps
cw-orch-environment = { workspace = true }

# Test Tube env deps
osmosis-test-tube = { version = "16.0.0", optional = true }

[dev-dependencies]
cw-orch = { features = ["daemon"], path = "." }
uid = "0.1.7"
env_logger = "0.10.0"
cosmwasm-schema = "1.2"
tokio-test = "0.4.2"
speculoos = { workspace = true }
ctor = "0.2.0"
duct = "0.13"
counter-contract = { path = "../contracts/counter", features = ["interface"] }
mock-contract = { path = "../contracts/mock_contract", features = [
  "interface",
] }
mock-contract-u64 = { path = "../contracts/mock_contract_u64", features = [
  "interface",
] }
serial_test = "2.0.0"
ibc-relayer-types = { version = "0.24.1" }
serde_json = { workspace = true }
# Ethereum deps
ethers-signers = { version = "2.0.7" }
ethers-core = { version = "2.0.7" }
cw20-base = { workspace = true }
cw20 = { workspace = true }<|MERGE_RESOLUTION|>--- conflicted
+++ resolved
@@ -44,11 +44,7 @@
   "dep:cosmrs",
   "dep:cw-orch-daemon",
 ]
-<<<<<<< HEAD
 eth = ["daemon"]
-=======
-eth = ["daemon", "dep:ethers-signers", "dep:ethers-core", "dep:snailquote"]
->>>>>>> a12dd976
 osmosis-test-tube = ["dep:osmosis-test-tube"]
 
 [dependencies]
@@ -85,9 +81,6 @@
 # Env deps
 cw-orch-environment = { workspace = true }
 
-# Test Tube env deps
-osmosis-test-tube = { version = "16.0.0", optional = true }
-
 [dev-dependencies]
 cw-orch = { features = ["daemon"], path = "." }
 uid = "0.1.7"
