[package]
name = "cw-orch"
<<<<<<< HEAD
version = { workspace = true }
=======
version = "0.13.3"
>>>>>>> 601b5aa9
authors = { workspace = true }
edition = { workspace = true }
license = { workspace = true }
repository = { workspace = true }
description = "Scripting library for deploying and interacting with CosmWasm smart-contracts"
keywords = ["cosmwasm", "blockchain"]
categories = ["development-tools"]
readme = "../README.md"

exclude = [".env"]

[package.metadata.docs.rs]
# passes all-features to cargo when building the docs.
all-features = true

[[example]]
name = "mock_test"

[[example]]
name = "daemon_test"
required-features = ["daemon"]

[[example]]
name = "remote_mock_test"
required-features = ["daemon"]

[features]
default = []
# enable node-backed tests (ensure Docker is running)
# run with `cargo test --jobs 1 --features node-tests`
node-tests = ["daemon"]
# enable the optional dependencies
daemon = [
  "dep:ibc-chain-registry",
  "dep:ibc-relayer-types",
  "dep:tokio",
  "dep:tonic",
  "dep:secp256k1",
  "dep:reqwest",
  "dep:base64",
  "dep:hkd32",
  "dep:rand_core",
  "dep:ed25519-dalek",
  "dep:cosmrs",
  "dep:derive_builder",
  "dep:eyre",
  "dep:chrono",
  "dep:base16",
  "dep:ripemd",
  "dep:ring",
  "dep:hex",
  "dep:bitcoin",
  "dep:prost",
]
eth = ["daemon", "dep:ethers-signers", "dep:ethers-core", "dep:snailquote"]

[dependencies]
# Default deps
cw-orch-contract-derive = { path = "../packages/cw-orch-contract-derive", version = "0.13.3" }
cw-orch-fns-derive = { path = "../packages/cw-orch-fns-derive", version = "0.13.3" }

cosmwasm-std = { workspace = true }
cw-multi-test = { workspace = true }
cw-remote-test = { workspace = true }
anyhow = { workspace = true }
serde = { workspace = true }
schemars = "0.8.10"
log = "0.4.14"
serde_json = "1.0.79"
thiserror = { version = "1.0.21" }

# Daemon deps
sha256 = { version = "1.1.1" }
prost = { version = "0.11", optional = true }
bitcoin = { version = "0.30.0", optional = true }
hex = { version = "0.4.3", optional = true }
ripemd = { version = "0.1.3", optional = true }
ibc-chain-registry = { version = "0.24.1", optional = true }
ibc-relayer-types = { version = "0.24.1", optional = true }
tokio = { version = "1.4", features = ["full"], optional = true }
tonic = { version = "0.9.2", optional = true, features = ["tls", "tls-roots"] }
secp256k1 = { version = "0.27.0", default-features = false, optional = true }
reqwest = { version = "0.11.9", optional = true }
base64 = { version = "0.21.0", optional = true }
hkd32 = { version = "0.7.0", features = [
  "bip39",
  "mnemonic",
  "bech32",
], optional = true }
rand_core = { version = "0.6.4", default-features = false, optional = true }
ed25519-dalek = { version = "1", features = ["serde"], optional = true }
eyre = { version = "0.6", optional = true }
cosmrs = { version = "0.14.0", features = [
  "dev",
  "cosmwasm",
  "grpc",
], optional = true }
chrono = { version = "0.4", optional = true }
base16 = { version = "0.2.1", optional = true }
derive_builder = { version = "0.12.0", optional = true }
ring = { version = "0.16.20", optional = true }

cosmwasm-vm = "1.2.6"


# Ethereum deps
ethers-signers = { version = "2.0.7", optional = true }
ethers-core = { version = "2.0.7", optional = true }
snailquote = { version = "0.3.1", optional = true }

[dev-dependencies]
cw-orch = { features = ["daemon"], path = "." }
uid = "0.1.7"
env_logger = "0.10.0"
cw20 = { git = "https://github.com/AbstractSDK/cw-plus.git" }
cw20-base = { git = "https://github.com/AbstractSDK/cw-plus.git" }
cosmwasm-schema = "1.2"
tokio-test = "0.4.2"
speculoos = "0.11.0"
ctor = "0.2.0"
duct = "0.13"
counter-contract = { path = "../contracts/counter", features = ["interface"] }
mock-contract = { path = "../contracts/mock_contract", features = [
  "interface",
] }
mock-contract-u64 = { path = "../contracts/mock_contract_u64", features = [
  "interface",
] }
serial_test = "2.0.0"

# Ethereum deps
ethers-signers = { version = "2.0.7" }
ethers-core = { version = "2.0.7" }<|MERGE_RESOLUTION|>--- conflicted
+++ resolved
@@ -1,10 +1,6 @@
 [package]
 name = "cw-orch"
-<<<<<<< HEAD
 version = { workspace = true }
-=======
-version = "0.13.3"
->>>>>>> 601b5aa9
 authors = { workspace = true }
 edition = { workspace = true }
 license = { workspace = true }
