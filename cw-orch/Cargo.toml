--- conflicted
+++ resolved
@@ -43,16 +43,11 @@
 
 [dependencies]
 # Default deps
-<<<<<<< HEAD
-cw-orch-contract-derive = { version = "0.11.0-alpha.1" }
-cw-orch-fns-derive = { version = "0.11.0-alpha.2" }
-=======
 # cw-orch-contract-derive = { path = "../packages/cw-orch-contract-derive" }
 # cw-orch-fns-derive = { path = "../packages/cw-orch-fns-derive" }
 
 cw-orch-contract-derive = "0.11.0-alpha.2"
 cw-orch-fns-derive = "0.11.0-alpha.3"
->>>>>>> 3f6ba93c
 
 cosmwasm-std = { workspace = true }
 cw-multi-test = { workspace = true }
