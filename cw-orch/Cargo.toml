--- conflicted
+++ resolved
@@ -44,13 +44,12 @@
   "dep:cosmrs",
   "dep:cw-orch-daemon",
 ]
-<<<<<<< HEAD
 eth = ["daemon", "cw-orch-core/eth", "cw-orch-daemon?/eth"]
-osmosis-test-tube = ["dep:osmosis-test-tube", "cw-orch-core/osmosis-test-tube"]
-=======
-eth = ["daemon", "dep:ethers-signers", "dep:ethers-core", "dep:snailquote"]
-osmosis-test-tube = ["dep:osmosis-test-tube", "dep:osmosis-std"]
->>>>>>> 9ad7d57d
+osmosis-test-tube = [
+  "dep:osmosis-test-tube",
+  "dep:osmosis-std",
+  "cw-orch-core/osmosis-test-tube",
+]
 
 [dependencies]
 # Default deps
@@ -82,16 +81,11 @@
 tonic = { version = "0.9.2", optional = true, features = ["tls", "tls-roots"] }
 
 # Test Tube env deps
-<<<<<<< HEAD
-osmosis-test-tube = { workspace = true, optional = true }
-
+osmosis-test-tube = { version = "=17.0.0-rc0", optional = true }
+osmosis-std = { version = "=0.17.0-rc0", optional = true }
 # Env deps
 cw-orch-core = { workspace = true }
 cw-orch-mock = { workspace = true }
-=======
-osmosis-test-tube = { version = "=17.0.0-rc0", optional = true }
-osmosis-std = { version = "=0.17.0-rc0", optional = true }
->>>>>>> 9ad7d57d
 
 [dev-dependencies]
 cw-orch = { features = ["daemon"], path = "." }
