[package]
name = "cw-orch"
version = { workspace = true }
authors = { workspace = true }
edition = { workspace = true }
license = { workspace = true }
repository = { workspace = true }
description = "Scripting library for deploying and interacting with CosmWasm smart-contracts"
keywords = ["cosmwasm", "blockchain"]
categories = ["development-tools"]
readme = "../README.md"

exclude = [".env"]


[package.metadata.docs.rs]
# passes all-features to cargo when building the docs.
all-features = true

[[example]]
name = "mock_test"

[[example]]
name = "daemon_test"
required-features = ["daemon"]

# Interact with local/remote daemons over gRPC
[[example]]
name = "ica-demo"
required-features = ["interchain", "starship"]

[[example]]
name = "starship"
required-features = ["starship"]


[[example]]
name = "osmosis_test_tube"
required-features = ["osmosis-test-tube"]

[[example]]
name = "injective"
required-features = ["eth"]

[features]
default = []
# enable the optional dependencies
daemon = [
  "dep:tokio",
  # "dep:tonic",
  "dep:cosmrs",
  "dep:cw-orch-daemon",
]
eth = ["daemon", "cw-orch-core/eth", "cw-orch-daemon?/eth"]
<<<<<<< HEAD
osmosis-test-tube = [
  "dep:osmosis-test-tube",
  "dep:osmosis-std",
  "cw-orch-core/osmosis-test-tube",
]
starship = ["daemon", "interchain", "dep:cw-orch-starship"]
interchain = ["daemon", "dep:cw-orch-interchain"]

=======
osmosis-test-tube = ["dep:osmosis-test-tube", "dep:osmosis-std"]
>>>>>>> d6d4111c

[dependencies]
# Default deps
cw-orch-contract-derive = { workspace = true }
cw-orch-fns-derive = { workspace = true }
cw-orch-starship = { workspace = true, optional = true }
cw-orch-interchain = { workspace = true, optional = true }


cosmwasm-std = { workspace = true }
cw-utils = { workspace = true }
cw-multi-test = { workspace = true }
anyhow = { workspace = true }
serde = { workspace = true }
schemars = "0.8.10"
log = { workspace = true }
thiserror = { workspace = true }

# Daemon deps
cw-orch-daemon = { workspace = true, optional = true }
cw-orch-networks = { workspace = true }
<<<<<<< HEAD

ibc-chain-registry = { workspace = true, optional = true }
ibc-relayer-types = { workspace = true, optional = true }
=======
>>>>>>> d6d4111c
tokio = { version = "1.4", features = ["full"], optional = true }
cosmrs = { version = "0.14.0", features = [
  "dev",
  "cosmwasm",
  "grpc",
], optional = true }

# Live mock deps
tonic = { version = "0.9.2", optional = true, features = ["tls", "tls-roots"] }

# Test Tube env deps
osmosis-test-tube = { workspace = true, optional = true }
<<<<<<< HEAD
osmosis-std = { version = "=0.17.0-rc0", optional = true }

=======
osmosis-std = { workspace = true, optional = true }
>>>>>>> d6d4111c
# Env deps
cw-orch-core = { workspace = true }
cw-orch-mock = { workspace = true }

[dev-dependencies]
simple-ica-controller = { git = "https://github.com/confio/cw-ibc-demo.git", rev = "ce31127" }
simple-ica-host = { git = "https://github.com/confio/cw-ibc-demo.git", rev = "ce31127" }
cw-orch = { features = ["daemon"], path = "." }
uid = "0.1.7"
env_logger = "0.10.0"
cosmwasm-schema = "1.2"
tokio-test = "0.4.2"
speculoos = { workspace = true }
ctor = "0.2.0"
duct = "0.13"

counter-contract = { path = "../contracts/counter", features = ["interface"] }
mock-contract = { path = "../contracts/mock_contract", features = [
  "interface",
] }
mock-contract-u64 = { path = "../contracts/mock_contract_u64", features = [
  "interface",
] }

serial_test = "2.0.0"
ibc-relayer-types = { workspace = true }
serde_json = { workspace = true }
# Ethereum deps
ethers-signers = { version = "2.0.7" }
ethers-core = { version = "2.0.7" }
cw20-base = { workspace = true }
cw20 = { workspace = true }
dotenv = "0.15.0"<|MERGE_RESOLUTION|>--- conflicted
+++ resolved
@@ -52,18 +52,10 @@
   "dep:cw-orch-daemon",
 ]
 eth = ["daemon", "cw-orch-core/eth", "cw-orch-daemon?/eth"]
-<<<<<<< HEAD
-osmosis-test-tube = [
-  "dep:osmosis-test-tube",
-  "dep:osmosis-std",
-  "cw-orch-core/osmosis-test-tube",
-]
+
+osmosis-test-tube = ["dep:osmosis-test-tube", "dep:osmosis-std"]
 starship = ["daemon", "interchain", "dep:cw-orch-starship"]
 interchain = ["daemon", "dep:cw-orch-interchain"]
-
-=======
-osmosis-test-tube = ["dep:osmosis-test-tube", "dep:osmosis-std"]
->>>>>>> d6d4111c
 
 [dependencies]
 # Default deps
@@ -85,12 +77,8 @@
 # Daemon deps
 cw-orch-daemon = { workspace = true, optional = true }
 cw-orch-networks = { workspace = true }
-<<<<<<< HEAD
-
 ibc-chain-registry = { workspace = true, optional = true }
 ibc-relayer-types = { workspace = true, optional = true }
-=======
->>>>>>> d6d4111c
 tokio = { version = "1.4", features = ["full"], optional = true }
 cosmrs = { version = "0.14.0", features = [
   "dev",
@@ -103,12 +91,7 @@
 
 # Test Tube env deps
 osmosis-test-tube = { workspace = true, optional = true }
-<<<<<<< HEAD
-osmosis-std = { version = "=0.17.0-rc0", optional = true }
-
-=======
 osmosis-std = { workspace = true, optional = true }
->>>>>>> d6d4111c
 # Env deps
 cw-orch-core = { workspace = true }
 cw-orch-mock = { workspace = true }
