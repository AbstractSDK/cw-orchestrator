--- conflicted
+++ resolved
@@ -22,11 +22,8 @@
 
 #[test]
 fn test_instantiate() {
-<<<<<<< HEAD
-    let contract = MockContract::<_, u64>::new("test:mock_contract", Mock::new("Ghazshag"));
-=======
-    let contract = MockContract::<_, u64>::new(Mock::new(&Addr::unchecked("Ghazshag")));
->>>>>>> 9998ad51
+    let contract = MockContract::<_, u64>::new(Mock::new("Ghazshag"));
+
     contract.upload().unwrap();
 
     contract
@@ -36,11 +33,8 @@
 
 #[test]
 fn test_execute() {
-<<<<<<< HEAD
-    let contract = MockContract::new("test:mock_contract", Mock::new("Ghazshag"));
-=======
-    let contract = MockContract::new(Mock::new(&Addr::unchecked("Ghazshag")));
->>>>>>> 9998ad51
+    let contract = MockContract::new(Mock::new("Ghazshag"));
+
     contract.upload().unwrap();
 
     contract
@@ -69,11 +63,8 @@
 
 #[test]
 fn test_query() {
-<<<<<<< HEAD
-    let contract = MockContract::<_, u64>::new("test:mock_contract", Mock::new("Ghazshag"));
-=======
-    let contract = MockContract::<_, u64>::new(Mock::new(&Addr::unchecked("Ghazshag")));
->>>>>>> 9998ad51
+    let contract = MockContract::<_, u64>::new(Mock::new("Ghazshag"));
+
     contract.upload().unwrap();
 
     contract
