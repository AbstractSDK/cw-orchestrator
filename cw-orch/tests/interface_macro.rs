--- conflicted
+++ resolved
@@ -38,11 +38,8 @@
 
 #[test]
 fn test_instantiate() {
-<<<<<<< HEAD
-    let contract = MockContract::new("test:mock_contract", Mock::new("Ghazshag"));
-=======
-    let contract = MockContract::new(Mock::new(&Addr::unchecked("Ghazshag")));
->>>>>>> 9998ad51
+    let contract = MockContract::new(Mock::new("Ghazshag"));
+
     contract.upload().unwrap();
 
     contract
@@ -52,11 +49,8 @@
 
 #[test]
 fn test_execute() {
-<<<<<<< HEAD
-    let contract = MockContract::new("test:mock_contract", Mock::new("Ghazshag"));
-=======
-    let contract = MockContract::new(Mock::new(&Addr::unchecked("Ghazshag")));
->>>>>>> 9998ad51
+    let contract = MockContract::new(Mock::new("Ghazshag"));
+
     contract.upload().unwrap();
 
     contract
@@ -79,11 +73,8 @@
 
 #[test]
 fn test_query() {
-<<<<<<< HEAD
-    let contract = MockContract::new("test:mock_contract", Mock::new("Ghazshag"));
-=======
-    let contract = MockContract::new(Mock::new(&Addr::unchecked("Ghazshag")));
->>>>>>> 9998ad51
+    let contract = MockContract::new(Mock::new("Ghazshag"));
+
     contract.upload().unwrap();
 
     contract
