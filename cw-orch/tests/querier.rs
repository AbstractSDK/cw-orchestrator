--- conflicted
+++ resolved
@@ -3,16 +3,11 @@
 
 use common::channel::build_channel;
 use cw_orch::{
-<<<<<<< HEAD
-    queriers::{Bank, CosmWasm, DaemonQuerier, Gov, Ibc, Node, Staking, StakingBondStatus},
-    ContractInstance, CwOrcInstantiate, CwOrcUpload, DaemonError,
-=======
     daemon::{
         error::DaemonError,
         queriers::{Bank, CosmWasm, DaemonQuerier, Gov, Ibc, Node, Staking},
     },
     prelude::*,
->>>>>>> 2a7bfc31
 };
 
 use speculoos::prelude::*;
