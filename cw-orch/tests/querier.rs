--- conflicted
+++ resolved
@@ -71,8 +71,6 @@
 fn general_bank() {
     let rt = Arc::new(Runtime::new().unwrap());
     let channel = rt.block_on(build_channel());
-<<<<<<< HEAD
-=======
 
     let bank = Bank::new(channel.clone());
 
@@ -127,7 +125,6 @@
 fn general_node() {
     let rt = Arc::new(Runtime::new().unwrap());
     let channel = rt.block_on(build_channel());
->>>>>>> 5c278cda
 
     let node = Node::new(channel.clone());
 
