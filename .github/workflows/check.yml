--- conflicted
+++ resolved
@@ -79,11 +79,7 @@
     # https://docs.github.com/en/actions/learn-github-actions/contexts#context-availability
     strategy:
       matrix:
-<<<<<<< HEAD
-        msrv: [1.71.0] # let .. else .. is stable in 1.65.0
-=======
         msrv: [1.71.0] # dep/feat syntax fixed with co-exist dep
->>>>>>> 850c6dc7
     name: ubuntu / ${{ matrix.msrv }}
     steps:
       - uses: actions/checkout@v3
