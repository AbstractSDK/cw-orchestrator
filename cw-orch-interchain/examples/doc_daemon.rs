--- conflicted
+++ resolved
@@ -14,14 +14,9 @@
     let local_juno: Daemon = interchain.get_chain("testing")?;
     let _local_osmo: Daemon = interchain.get_chain("localosmosis")?;
 
-<<<<<<< HEAD
-    let local_migaloo = DaemonBuilder::default()
+    let local_migaloo = DaemonBuilder::new(LOCAL_MIGALOO)
         .state(local_juno.state())
-        .chain(LOCAL_MIGALOO)
-=======
-    let local_migaloo = DaemonBuilder::new(LOCAL_MIGALOO)
         .handle(rt.handle())
->>>>>>> 59451dd3
         .build()?;
     interchain.add_daemons(vec![local_migaloo]);
 
