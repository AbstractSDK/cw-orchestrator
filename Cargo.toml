--- conflicted
+++ resolved
@@ -14,13 +14,8 @@
 cw-multi-test = { package = "abstract-cw-multi-test", version = "0.20.2", features = [
   "cosmwasm_1_4",
 ] }
-<<<<<<< HEAD
-cw20 = { package = "abstract-cw20", git = "https://github.com/AbstractSDK/cw-plus.git" }
-cw20-base = { package = "abstract-cw20-base", git = "https://github.com/AbstractSDK/cw-plus.git" }
-=======
 cw20 = { package = "abstract-cw20", version = "1.2.2" }
 cw20-base = { package = "abstract-cw20-base", version = "1.2.2" }
->>>>>>> 3a79f715
 
 # Test Tube env deps
 osmosis-test-tube = { version = "21.0.0" }
