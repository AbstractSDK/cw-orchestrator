[workspace]
members = [
  "cw-orch",
  "cw-orch-daemon",
  "cw-orch-interchain",
  "packages/cw-orch-core",
  "packages/cw-orch-mock",
  "packages/cw-orch-networks",
  "packages/clone-testing",
  # "packages/cw-orch-osmosis-test-tube",
  "packages/cw-orch-traits",
  "contracts/*",
  "packages/macros/*",
  "packages/interchain/*",
]
resolver = "2"

[workspace.package]
authors = ["CyberHoward <cyberhoward@protonmail.com>"]
edition = "2021"
license = "GPL-3.0-only"
repository = "https://github.com/AbstractSDK/cw-orchestrator"

[workspace.dependencies]
cw-utils = { version = "2.0.0" }
cosmwasm-std = { version = "2.0" }
cw-storage-plus = { version = "2.0.0" }

cw-multi-test = { package = "abstract-cw-multi-test", version = "2.0.0" }
cw20 = { package = "abstract-cw20", version = "1.2.2" }
cw20-base = { package = "abstract-cw20-base", version = "1.2.2" }

osmosis-test-tube = { version = "25.0.0" }

anyhow = "1.0"
serde = { version = "1.0.103", default-features = false, features = ["derive"] }
tokio = { version = "1.4", features = ["full"] }

cw-orch = { path = "./cw-orch", version = "0.24.1" }
cw-orch-daemon = { path = "./cw-orch-daemon", version = "0.24.3" }
cw-orch-core = { path = "packages/cw-orch-core", version = "1.2.2" }
cw-orch-traits = { path = "packages/cw-orch-traits", version = "0.23.3" }
cw-orch-mock = { path = "packages/cw-orch-mock", version = "0.23.1" }
cw-orch-networks = { path = "packages/cw-orch-networks", version = "0.23.3" }

# Macros
cw-orch-contract-derive = { path = "packages/macros/cw-orch-contract-derive", version = "0.21.0" }
cw-orch-fns-derive = { path = "packages/macros/cw-orch-fns-derive", version = "0.22.0" }

# Extensions
<<<<<<< HEAD
# cw-orch-osmosis-test-tube = { version = "0.1.0", path = "packages/cw-orch-osmosis-test-tube" }
=======
cw-orch-osmosis-test-tube = { version = "0.3.0", path = "packages/cw-orch-osmosis-test-tube" }
>>>>>>> 4b285612

# Interchain
cw-orch-interchain = { path = "cw-orch-interchain", version = "0.3.1" }
cw-orch-interchain-core = { path = "packages/interchain/interchain-core", version = "0.4.1" }
cw-orch-interchain-daemon = { path = "packages/interchain/interchain-daemon", version = "0.4.1" }
cw-orch-interchain-mock = { path = "packages/interchain/interchain-mock", version = "0.4.1" }
cw-orch-starship = { path = "packages/interchain/starship", version = "0.4.1" }
cw-orch-proto = { path = "packages/interchain/proto", version = "0.4.1" }

#Clone Testing
cw-orch-clone-testing = { version = "0.6.1", path = "packages/clone-testing" }

thiserror = { version = "1.0.21" }
sha2 = { version = "0.10.8" }
serde_json = "1.0.79"
tonic = { version = "0.10.2" }
prost-types = "0.12.3"
prost = "0.12.3"
cosmrs = { version = "0.15.0" }
# Test deps
speculoos = "0.11.0"

# Logging
log = "0.4.14"

# Interchain
ibc-relayer-types = { version = "0.25.0" }
ibc-chain-registry = { version = "0.25.0" }

[patch.crates-io]
cw-orch-core = { path = "packages/cw-orch-core" }<|MERGE_RESOLUTION|>--- conflicted
+++ resolved
@@ -48,11 +48,7 @@
 cw-orch-fns-derive = { path = "packages/macros/cw-orch-fns-derive", version = "0.22.0" }
 
 # Extensions
-<<<<<<< HEAD
-# cw-orch-osmosis-test-tube = { version = "0.1.0", path = "packages/cw-orch-osmosis-test-tube" }
-=======
-cw-orch-osmosis-test-tube = { version = "0.3.0", path = "packages/cw-orch-osmosis-test-tube" }
->>>>>>> 4b285612
+# cw-orch-osmosis-test-tube = { version = "0.3.0", path = "packages/cw-orch-osmosis-test-tube" }
 
 # Interchain
 cw-orch-interchain = { path = "cw-orch-interchain", version = "0.3.1" }
