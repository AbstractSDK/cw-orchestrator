--- conflicted
+++ resolved
@@ -13,14 +13,6 @@
 anyhow        = "1.0"
 serde         = { version = "1.0.103", default-features = false, features = ["derive"] }
 
-<<<<<<< HEAD
 [patch.crates-io]
 boot-contract-derive = { path="packages/boot-contract-derive"  }
-boot-fns-derive = { path="packages/boot-fns-derive" }
-=======
-
-[patch.crates-io]
-boot-contract-derive = { path="packages/boot-contract-derive" }
-boot-fns-derive = { path="packages/boot-fns-derive" }
-boot-core = { path="boot-core" }
->>>>>>> 479ba049
+boot-fns-derive = { path="packages/boot-fns-derive" }