[workspace]
members = [
  "cw-orch",
  "cw-orch-daemon",
  "cw-orch-interchain",
  "packages/cw-orch-core",
  "packages/cw-orch-mock",
  "packages/cw-orch-networks",
  # "packages/clone-testing",
  # "packages/cw-orch-osmosis-test-tube",
  "packages/cw-orch-traits",
<<<<<<< HEAD
=======
  "contracts/*",
  "test_contracts/*",
>>>>>>> 388dc29d
  "packages/macros/*",
  "packages/interchain/*",
]
exclude = ["test_contracts/compatibility-test"]
resolver = "2"

[workspace.package]
authors = ["CyberHoward <cyberhoward@protonmail.com>"]
edition = "2021"
license = "GPL-3.0-only"
repository = "https://github.com/AbstractSDK/cw-orchestrator"

[workspace.dependencies]
cw-utils = { version = "2.0.0" }
cosmwasm-std = { version = "2.0" }
cw-storage-plus = { version = "2.0.0" }

cw-multi-test = { package = "abstract-cw-multi-test", version = "2.0.0", features = [
  "cosmwasm_1_2",
] }
cw20 = { package = "abstract-cw20", version = "3.0.0" }
cw20-base = { package = "abstract-cw20-base", version = "3.0.0" }

osmosis-test-tube = { version = "25.0.0" }

anyhow = "1.0"
serde = { version = "1.0.103", default-features = false, features = ["derive"] }
tokio = { version = "1.4", features = ["full"] }

cw-orch = { path = "./cw-orch", version = "0.25.0" }
cw-orch-daemon = { path = "./cw-orch-daemon", version = "0.25.0" }
cw-orch-core = { path = "packages/cw-orch-core", version = "2.0.0" }
cw-orch-traits = { path = "packages/cw-orch-traits", version = "0.24.0" }
cw-orch-mock = { path = "packages/cw-orch-mock", version = "0.24.0" }
cw-orch-networks = { path = "packages/cw-orch-networks", version = "0.24.0" }

# Macros
cw-orch-contract-derive = { path = "packages/macros/cw-orch-contract-derive", version = "0.21.0" }
cw-orch-fns-derive = { path = "packages/macros/cw-orch-fns-derive", version = "0.22.0" }

# Extensions
# cw-orch-osmosis-test-tube = { version = "0.3.0", path = "packages/cw-orch-osmosis-test-tube" }

# Interchain
cw-orch-interchain = { path = "cw-orch-interchain", version = "0.4.0" }
cw-orch-interchain-core = { path = "packages/interchain/interchain-core", version = "0.5.0" }
cw-orch-interchain-daemon = { path = "packages/interchain/interchain-daemon", version = "0.5.0" }
cw-orch-interchain-mock = { path = "packages/interchain/interchain-mock", version = "0.5.0" }
cw-orch-starship = { path = "packages/interchain/starship", version = "0.5.0" }
cw-orch-proto = { path = "packages/interchain/proto", version = "0.5.0" }

#Clone Testing
# cw-orch-clone-testing = { version = "0.6.1", path = "packages/clone-testing" }

thiserror = { version = "1.0.21" }
sha2 = { version = "0.10.8" }
serde_json = "1.0.79"
tonic = { version = "0.10.2" }
prost-types = "0.12.3"
prost = "0.12.3"
cosmrs = { version = "0.15.0" }
# Test deps
speculoos = "0.11.0"

# Logging
log = "0.4.14"

# Interchain
ibc-relayer-types = { version = "0.25.0" }
ibc-chain-registry = { version = "0.25.0" }<|MERGE_RESOLUTION|>--- conflicted
+++ resolved
@@ -9,11 +9,7 @@
   # "packages/clone-testing",
   # "packages/cw-orch-osmosis-test-tube",
   "packages/cw-orch-traits",
-<<<<<<< HEAD
-=======
-  "contracts/*",
   "test_contracts/*",
->>>>>>> 388dc29d
   "packages/macros/*",
   "packages/interchain/*",
 ]
