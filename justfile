test:
  cargo test

install-docs:
  cargo install mdbook
<<<<<<< HEAD
  cargo install mdbook-keeper@0.2.4
=======
  cargo install mdbook-keeper@0.3.0

setup-docs:
  cargo install mdbook-keeper

>>>>>>> ffdb2c2f
serve-docs:
  (cd docs && mdbook serve --open)

build-docs:
  (cd docs && mdbook build)

doc-test:
  cargo test --doc
  mdbook build docs

format:
  cargo fmt --all
  find . -type f -iname "*.toml" -print0 | xargs -0 taplo format

<|MERGE_RESOLUTION|>--- conflicted
+++ resolved
@@ -3,15 +3,11 @@
 
 install-docs:
   cargo install mdbook
-<<<<<<< HEAD
-  cargo install mdbook-keeper@0.2.4
-=======
   cargo install mdbook-keeper@0.3.0
 
 setup-docs:
   cargo install mdbook-keeper
 
->>>>>>> ffdb2c2f
 serve-docs:
   (cd docs && mdbook serve --open)
 
