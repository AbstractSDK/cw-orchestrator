--- conflicted
+++ resolved
@@ -36,13 +36,8 @@
     kind: ChainKind::Mainnet,
     chain_id: "juno-1",
     gas_denom: "ujuno",
-<<<<<<< HEAD
-    gas_price: 0.00251,
-    grpc_urls: &["http://65.108.235.46:26090"],
-=======
     gas_price: 0.0025,
     grpc_urls: &["http://juno-grpc.polkachu.com:12690"],
->>>>>>> 41aba0f6
     chain_info: JUNO_NETWORK,
     lcd_url: None,
     fcd_url: None,
