#![allow(missing_docs)]

use thiserror::Error;

#[derive(Error, Debug)]
pub enum DaemonError {
    #[error("Reqwest HTTP(s) Error")]
    ReqwestError(#[from] ::reqwest::Error),
    #[error("JSON Conversion Error")]
    SerdeJson(#[from] ::serde_json::Error),
    #[error(transparent)]
    ParseIntError(#[from] std::num::ParseIntError),
    #[error(transparent)]
    IOErr(#[from] ::std::io::Error),
    #[error(transparent)]
    Secp256k1(#[from] ::secp256k1::Error),
    #[error(transparent)]
    VarError(#[from] ::std::env::VarError),
    #[error(transparent)]
    AnyError(#[from] ::anyhow::Error),
    #[error(transparent)]
    Status(#[from] ::tonic::Status),
    #[error(transparent)]
    TransportError(#[from] ::tonic::transport::Error),
    #[error(transparent)]
    TendermintError(#[from] ::cosmrs::tendermint::Error),
    #[error("Bech32 Decode Error")]
    Bech32DecodeErr,
    #[error("Bech32 Decode Error: Key Failed prefix {0} or length {1} Wanted:{2}/{3}")]
    Bech32DecodeExpanded(String, usize, String, usize),
    #[error("Mnemonic - Bad Phrase")]
    Phrasing,
    #[error("Mnemonic - Missing Phrase")]
    MissingPhrase,
    #[error("Bad Implementation. Missing Component")]
    Implementation,
    #[error("Unable to convert into public key `{key}`")]
    Conversion {
        key: String,
        source: bitcoin::bech32::Error,
    },
    #[error("Can not augment daemon deployment after usage in more than one contract.")]
    SharedDaemonState,
    #[error(transparent)]
    ErrReport(#[from] ::eyre::ErrReport),
    #[error(transparent)]
    GRpcDecodeError(#[from] ::prost::DecodeError),

    #[error(transparent)]
    ED25519(#[from] ::ed25519_dalek::ed25519::Error),
    #[error(transparent)]
    DecodeError(#[from] ::base64::DecodeError),
    #[error(transparent)]
    HexError(#[from] ::hex::FromHexError),
    #[error(transparent)]
    BitCoinBip32(#[from] ::bitcoin::bip32::Error),
    #[error("83 length-missing SECP256K1 prefix")]
    ConversionSECP256k1,
    #[error("82 length-missing ED25519 prefix")]
    ConversionED25519,
    #[error("Expected Key length of 82 or 83 length was {0}")]
    ConversionLength(usize),
    #[error("Expected Key length of 40 length was {0}")]
    ConversionLengthED25519Hex(usize),
    #[error("Expected ED25519 key of length 32 with a BECH32 ED25519 prefix of 5 chars - Len {0} - Hex {1}")]
    ConversionPrefixED25519(usize, String),
    #[error("Can't call Transactions without some gas rules")]
    NoGasOpts,
    #[error("Can't parse `{parse}` into a coin")]
    CoinParseErrV { parse: String },
    #[error("Can't parse `{0}` into a coin")]
    CoinParseErr(String),
    #[error("TX submit returned `{0}` - {1} '{2}'")]
    TxResultError(usize, String, String),
    #[error("No price found for Gas using denom {0}")]
    GasPriceError(String),
    #[error("Attempting to fetch validator set in parts, and failed Height mismatch {0} {1}")]
    TendermintValidatorSet(u64, u64),
    #[error("Transaction {0} not found after {1} attempts")]
    TXNotFound(String, usize),
    #[error("unknown API error")]
    Unknown,
    #[error("Generic Error {0}")]
    StdErr(String),
    #[error("calling contract with unimplemented action")]
    NotImplemented,
    #[error("new chain detected, fill out the scaffold at {0}")]
    NewChain(String),
    #[error("new network detected, fill out the scaffold at {0}")]
    NewNetwork(String),
    #[error("Can not connect to any grpc endpoint that was provided.")]
    CannotConnectGRPC,
    #[error("The list of grpc endpoints is empty")]
    GRPCListIsEmpty,
    #[error("no wasm path provided for contract.")]
    MissingWasmPath,
<<<<<<< HEAD
    #[error("daemon builder missing {0}")]
    BuilderMissing(String),
=======
    #[error("ibc error: {0}")]
    IbcError(String),
}

impl DaemonError {
    pub fn ibc_err(msg: impl ToString) -> Self {
        Self::IbcError(msg.to_string())
    }
>>>>>>> 8e4f3b25
}<|MERGE_RESOLUTION|>--- conflicted
+++ resolved
@@ -94,10 +94,8 @@
     GRPCListIsEmpty,
     #[error("no wasm path provided for contract.")]
     MissingWasmPath,
-<<<<<<< HEAD
     #[error("daemon builder missing {0}")]
     BuilderMissing(String),
-=======
     #[error("ibc error: {0}")]
     IbcError(String),
 }
@@ -105,6 +103,4 @@
 impl DaemonError {
     pub fn ibc_err(msg: impl ToString) -> Self {
         Self::IbcError(msg.to_string())
-    }
->>>>>>> 8e4f3b25
 }