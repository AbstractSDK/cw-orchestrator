--- conflicted
+++ resolved
@@ -1,8 +1,5 @@
-<<<<<<< HEAD
 pub mod artifacts_dir;
-=======
 pub mod builder;
->>>>>>> a151cde5
 pub mod channel;
 pub mod core;
 pub mod error;
