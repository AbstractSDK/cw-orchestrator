pub mod channel;
pub mod contract;
pub mod core;
pub mod error;
pub mod networks;
<<<<<<< HEAD
pub mod querier;
pub(crate) mod sender;
=======
pub mod queriers;
mod sender;
>>>>>>> 41aba0f6
pub use sender::Wallet;
pub mod json_file;
pub mod state;
pub mod tx_resp;

pub(crate) mod cosmos_modules {
    pub use cosmrs::proto::cosmos::auth::v1beta1 as auth;
    pub use cosmrs::proto::cosmos::authz::v1beta1 as authz;
    pub use cosmrs::proto::cosmos::bank::v1beta1 as bank;
    pub use cosmrs::proto::cosmos::base::abci::v1beta1 as abci;
    pub use cosmrs::proto::cosmos::base::tendermint::v1beta1 as tendermint;
    pub use cosmrs::proto::cosmos::base::v1beta1 as base;
    pub use cosmrs::proto::cosmos::crisis::v1beta1 as crisis;
    pub use cosmrs::proto::cosmos::distribution::v1beta1 as distribution;
    pub use cosmrs::proto::cosmos::evidence::v1beta1 as evidence;
    pub use cosmrs::proto::cosmos::feegrant::v1beta1 as feegrant;
    pub use cosmrs::proto::cosmos::gov::v1beta1 as gov;
    pub use cosmrs::proto::cosmos::mint::v1beta1 as mint;
    pub use cosmrs::proto::cosmos::params::v1beta1 as params;
    pub use cosmrs::proto::cosmos::slashing::v1beta1 as slashing;
    pub use cosmrs::proto::cosmos::staking::v1beta1 as staking;
    pub use cosmrs::proto::cosmos::tx::v1beta1 as tx;
    pub use cosmrs::proto::cosmos::vesting::v1beta1 as vesting;
    pub use cosmrs::proto::cosmwasm::wasm::v1 as cosmwasm;
    pub use cosmrs::proto::ibc::core::channel::v1 as ibc_channel;
    pub use cosmrs::proto::ibc::core::client::v1 as ibc_client;
    pub use cosmrs::proto::ibc::core::connection::v1 as ibc_connection;
    pub use cosmrs::proto::tendermint::abci as tendermint_abci;
}<|MERGE_RESOLUTION|>--- conflicted
+++ resolved
@@ -3,13 +3,8 @@
 pub mod core;
 pub mod error;
 pub mod networks;
-<<<<<<< HEAD
-pub mod querier;
-pub(crate) mod sender;
-=======
 pub mod queriers;
 mod sender;
->>>>>>> 41aba0f6
 pub use sender::Wallet;
 pub mod json_file;
 pub mod state;
