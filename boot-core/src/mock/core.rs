--- conflicted
+++ resolved
@@ -153,10 +153,7 @@
 {
     type Response = AppResponse;
     type Error = BootError;
-<<<<<<< HEAD
     type ContractSource = Box<dyn Contract<ExecC, QueryC>>;
-=======
->>>>>>> 76130fe2
 
     fn sender(&self) -> Addr {
         self.sender.clone()
