mod contract;
#[cfg(feature = "daemon")]
mod daemon;
mod deploy;
mod error;
mod index_response;
mod interface_traits;
#[cfg(feature = "daemon")]
mod keys;
mod mock;
mod state;
mod tx_handler;

pub use boot_contract_derive::{contract, boot_contract};
pub use boot_fns_derive::{ExecuteFns, QueryFns};
pub use contract::Contract;
pub use deploy::Deploy;
pub use error::BootError;
pub use index_response::IndexResponse;
pub use interface_traits::{
    BootExecute, BootInstantiate, BootMigrate, BootQuery, BootUpload, CallAs, ContractInstance,
<<<<<<< HEAD
    ExecuteableContract, InstantiateableContract, MigrateableContract, QueryableContract,
=======
    CwInterface, Uploadable,
>>>>>>> 7a0c9f67
};
pub use mock::{
    core::{instantiate_custom_mock_env, instantiate_default_mock_env, Mock},
    state::MockState,
};
pub use state::{ChainState, StateInterface};
pub use tx_handler::{TxHandler, TxResponse};
// re-export as it is used in the public API
pub use cosmwasm_std::{Addr, Coin, Empty};
pub use cw_multi_test::{ContractWrapper, BasicApp, custom_app};

#[cfg(feature = "daemon")]
pub use daemon::{
    artifacts_dir::ArtifactsDir,
    channel::DaemonChannel,
    core::{instantiate_daemon_env, Daemon},
    error::DaemonError,
    networks, queriers,
    state::{DaemonOptions, DaemonOptionsBuilder},
    wasm_path::WasmPath,
    Wallet,
};

#[cfg(feature = "daemon")]
pub use ibc_chain_registry::{chain::ChainData as RegistryChainData, fetchable::Fetchable};

#[deprecated(
    since = "0.8.1",
    note = "Phasing out the use of `BootEnvironment` in favor of `CwEnv`"
)]
/// Signals a supported execution environment
pub trait BootEnvironment: TxHandler + Clone {}
#[allow(deprecated)]
impl<T: TxHandler + Clone> BootEnvironment for T {}

/// Signals a supported execution environment for CosmWasm contracts
pub trait CwEnv: TxHandler + Clone {}
impl<T: TxHandler + Clone> CwEnv for T {}<|MERGE_RESOLUTION|>--- conflicted
+++ resolved
@@ -19,11 +19,7 @@
 pub use index_response::IndexResponse;
 pub use interface_traits::{
     BootExecute, BootInstantiate, BootMigrate, BootQuery, BootUpload, CallAs, ContractInstance,
-<<<<<<< HEAD
-    ExecuteableContract, InstantiateableContract, MigrateableContract, QueryableContract,
-=======
-    CwInterface, Uploadable,
->>>>>>> 7a0c9f67
+    ExecuteableContract, InstantiateableContract, MigrateableContract, QueryableContract, Uploadable,
 };
 pub use mock::{
     core::{instantiate_custom_mock_env, instantiate_default_mock_env, Mock},
