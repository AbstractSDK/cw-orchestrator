mod contract;
#[cfg(feature = "daemon")]
mod daemon;
mod deploy;
mod error;
mod index_response;
mod interface_traits;
#[cfg(feature = "daemon")]
mod keys;
mod mock;
mod state;
mod tx_handler;

pub use boot_contract_derive::contract;
pub use boot_fns_derive::{ExecuteFns, QueryFns};
pub use contract::Contract;
pub use deploy::Deploy;
pub use error::BootError;
pub use index_response::IndexResponse;
pub use interface_traits::{
    BootExecute, BootInstantiate, BootMigrate, BootQuery, BootUpload, CallAs, ContractInstance,
    CwInterface, Uploadable,
};
pub use mock::{
    core::{instantiate_custom_mock_env, instantiate_default_mock_env, Mock},
    state::MockState,
};
pub use state::{ChainState, StateInterface};
pub use tx_handler::{TxHandler, TxResponse};
// re-export as it is used in the public API
pub use cosmwasm_std::{Addr, Coin, Empty};
pub use cw_multi_test::ContractWrapper;

#[cfg(feature = "daemon")]
pub use daemon::{
<<<<<<< HEAD
    artifacts_dir::ArtifactsDir,
=======
    channel::DaemonChannel,
>>>>>>> 76130fe2
    core::{instantiate_daemon_env, Daemon},
    error::DaemonError,
    networks, queriers,
    state::{DaemonOptions, DaemonOptionsBuilder},
<<<<<<< HEAD
    wasm_path::WasmPath,
=======
    Wallet,
>>>>>>> 76130fe2
};

#[cfg(feature = "daemon")]
pub use ibc_chain_registry::{chain::ChainData as RegistryChainData, fetchable::Fetchable};

#[deprecated(
    since = "0.8.1",
    note = "Phasing out the use of `BootEnvironment` in favor of `CwEnv`"
)]
/// Signals a supported execution environment
pub trait BootEnvironment: TxHandler + Clone {}
#[allow(deprecated)]
impl<T: TxHandler + Clone> BootEnvironment for T {}

/// Signals a supported execution environment for CosmWasm contracts
pub trait CwEnv: TxHandler + Clone {}
impl<T: TxHandler + Clone> CwEnv for T {}<|MERGE_RESOLUTION|>--- conflicted
+++ resolved
@@ -33,20 +33,14 @@
 
 #[cfg(feature = "daemon")]
 pub use daemon::{
-<<<<<<< HEAD
     artifacts_dir::ArtifactsDir,
-=======
     channel::DaemonChannel,
->>>>>>> 76130fe2
     core::{instantiate_daemon_env, Daemon},
     error::DaemonError,
     networks, queriers,
     state::{DaemonOptions, DaemonOptionsBuilder},
-<<<<<<< HEAD
     wasm_path::WasmPath,
-=======
     Wallet,
->>>>>>> 76130fe2
 };
 
 #[cfg(feature = "daemon")]
