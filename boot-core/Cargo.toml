--- conflicted
+++ resolved
@@ -42,7 +42,6 @@
 
 [dependencies]
 # Default deps
-<<<<<<< HEAD
 boot-contract-derive = { path="../packages/boot-contract-derive" }
 boot-fns-derive = { path="../packages/boot-fns-derive" }
 
@@ -52,16 +51,7 @@
 serde                = { workspace = true }
 schemars             = "0.8.10"
 log        = "0.4.14"
-=======
-boot-contract-derive = { version = "0.10.0" }
-boot-fns-derive = { version = "0.10.0" }
-cosmwasm-std = { workspace = true }
-cw-multi-test = { workspace = true }
-anyhow = { workspace = true }
-serde = { workspace = true }
-schemars = "0.8.10"
-log = "0.4.14"
->>>>>>> 9a7b9095
+
 serde_json = "1.0.79"
 thiserror = { version = "1.0.21" }
 
@@ -97,17 +87,5 @@
 ring = { version = "0.16.20", optional = true }
 
 [dev-dependencies]
-<<<<<<< HEAD
 cw20-base    = { version = "1.0" }
-cw20         = { version = "1.0" }
-=======
-boot-core = { features = ["daemon"], path = "." }
-uid = "0.1.7"
-boot-contract-derive = { version = "0.10.0" }
-env_logger = "0.10.0"
-cw20 = { git = "https://github.com/Abstract-OS/cw-plus.git" }
-cw20-base = { git = "https://github.com/Abstract-OS/cw-plus.git" }
-speculoos = "0.9.0"
-ctor = "0.2.0"
-duct = "0.13"
->>>>>>> 9a7b9095
+cw20         = { version = "1.0" }