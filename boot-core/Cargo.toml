[package]
name = "boot-core"
version = "0.10.0"
authors = { workspace = true }
edition = { workspace = true }
license = { workspace = true }
repository = { workspace = true }
description = "Scripting library for deploying and interacting with CosmWasm smart-contracts"
keywords = ["cosmwasm", "blockchain"]
categories = ["development-tools", "api-bindings"]
readme = "../README.md"

exclude = [".env"]

[features]
default = ["daemon"]

# enable the optional dependencies
daemon = [
  "dep:ibc-chain-registry",
  "dep:ibc-relayer-types",
  "dep:tokio",
  "dep:tonic",
  "dep:secp256k1",
  "dep:reqwest",
  "dep:base64",
  "dep:hkd32",
  "dep:rand_core",
  "dep:ed25519-dalek",
  "dep:cosmrs",
  "dep:derive_builder",
  "dep:eyre",
  "dep:chrono",
  "dep:base16",
  "dep:ripemd",
  "dep:ring",
  "dep:hex",
  "dep:bitcoin",
  "dep:prost",
  "dep:sha256",
]

[dependencies]
# Default deps
#boot-contract-derive = { version="0.10.0" }
#boot-fns-derive = { version="0.10.0" }

boot-contract-derive = { git="https://github.com/Kayanski/BOOT.git", branch="feature/new-contract-interface"  }
boot-fns-derive = { git="https://github.com/Kayanski/BOOT.git", branch="feature/new-contract-interface"  }

cosmwasm-std         = { workspace = true }
cw-multi-test        = { workspace = true }
anyhow               = { workspace = true }
serde                = { workspace = true }
schemars             = "0.8.10"
log        = "0.4.14"

serde_json = "1.0.79"
thiserror  = { version = "1.0.21" }

# Daemon deps
sha256 = { version = "1.1.1", optional = true }
prost = { version = "0.11", optional = true }
bitcoin = { version = "0.30.0", optional = true }
hex = { version = "0.4.3", optional = true }
ripemd = { version = "0.1.3", optional = true }
ibc-chain-registry = { version = "0.23.0", optional = true }
ibc-relayer-types = { version = "0.23.0", optional = true }
tokio = { version = "1.4", features = ["full"], optional = true }
tonic = { version = "0.8.1", optional = true, features = ["tls", "tls-roots"] }
secp256k1 = { version = "0.27.0", default-features = false, optional = true }
reqwest = { version = "0.11.9", optional = true }
base64 = { version = "0.21.0", optional = true }
hkd32 = { version = "0.7.0", features = [
  "bip39",
  "mnemonic",
  "bech32",
], optional = true }
rand_core = { version = "0.6.4", default-features = false, optional = true }
ed25519-dalek = { version = "1", features = ["serde"], optional = true }
eyre = { version = "0.6", optional = true }
cosmrs = { version = "0.12.0", features = [
  "dev",
  "cosmwasm",
  "grpc",
], optional = true }
chrono = { version = "0.4", optional = true }
base16 = { version = "0.2.1", optional = true }
derive_builder = { version = "0.12.0", optional = true }
ring = { version = "0.16.20", optional = true }

[dev-dependencies]
<<<<<<< HEAD
cw20-base    = { version = "1.0" }
cw20         = { version = "1.0" }
=======
boot-core = { features = ["daemon"], path = "." }
uid = "0.1.7"
boot-contract-derive = { version = "0.10.0" }
env_logger = "0.10.0"
cw20 = { git = "https://github.com/Abstract-OS/cw-plus.git" }
cw20-base = { git = "https://github.com/Abstract-OS/cw-plus.git" }
speculoos = "0.11.0"
ctor = "0.2.0"
duct = "0.13"
>>>>>>> 76130fe2
<|MERGE_RESOLUTION|>--- conflicted
+++ resolved
@@ -90,17 +90,12 @@
 ring = { version = "0.16.20", optional = true }
 
 [dev-dependencies]
-<<<<<<< HEAD
-cw20-base    = { version = "1.0" }
-cw20         = { version = "1.0" }
-=======
+
 boot-core = { features = ["daemon"], path = "." }
 uid = "0.1.7"
-boot-contract-derive = { version = "0.10.0" }
 env_logger = "0.10.0"
 cw20 = { git = "https://github.com/Abstract-OS/cw-plus.git" }
 cw20-base = { git = "https://github.com/Abstract-OS/cw-plus.git" }
 speculoos = "0.11.0"
 ctor = "0.2.0"
-duct = "0.13"
->>>>>>> 76130fe2
+duct = "0.13"