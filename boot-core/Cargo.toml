--- conflicted
+++ resolved
@@ -42,10 +42,6 @@
 
 [dependencies]
 # Default deps
-<<<<<<< HEAD
-=======
-# TODO: update to fixed version
->>>>>>> 6ba897a3
 boot-contract-derive = { path="../packages/boot-contract-derive" }
 boot-fns-derive = { path="../packages/boot-fns-derive" }
 
@@ -55,14 +51,9 @@
 serde                = { workspace = true }
 schemars             = "0.8.10"
 log        = "0.4.14"
-<<<<<<< HEAD
 
 serde_json = "1.0.79"
-thiserror = { version = "1.0.21" }
-=======
-serde_json = "1.0.79"
 thiserror  = { version = "1.0.21" }
->>>>>>> 6ba897a3
 
 # Daemon deps
 sha256 = { version = "1.1.1", optional = true }
@@ -96,18 +87,5 @@
 ring = { version = "0.16.20", optional = true }
 
 [dev-dependencies]
-<<<<<<< HEAD
 cw20-base    = { version = "1.0" }
-cw20         = { version = "1.0" }
-=======
-# cw20-base    = { version = "1.0" }
-# cw20         = { version = "1.0" }
-boot-core               = { features = ["daemon"], path = "." }
-uid                     = "0.1.7"
-env_logger              = "0.10.0"
-cw20                    = { git = "https://github.com/Abstract-OS/cw-plus.git" }
-cw20-base               = { git = "https://github.com/Abstract-OS/cw-plus.git" }
-speculoos               = "0.9.0"
-ctor                    = "0.2.0"
-duct                    = "0.13"
->>>>>>> 6ba897a3
+cw20         = { version = "1.0" }