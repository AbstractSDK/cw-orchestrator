[package]
name = "boot-core"
version = "0.10.0"
authors = { workspace = true }
edition = { workspace = true }
license = { workspace = true }
repository = { workspace = true }
description = "Scripting library for deploying and interacting with CosmWasm smart-contracts"
keywords = ["cosmwasm", "blockchain"]
categories = ["development-tools", "api-bindings"]
readme = "../README.md"

exclude = [".env"]

[[example]]
name = "ica-demo"
required-features = ["interchain"]


[features]
default = ["interchain"]
# Interact with local/remote daemons over gRPC
daemon = [
  "dep:ibc-chain-registry",
  "dep:ibc-relayer-types",
  "dep:tokio",
  "dep:tonic",
  "dep:secp256k1",
  "dep:reqwest",
  "dep:base64",
  "dep:hkd32",
  "dep:rand_core",
  "dep:ed25519-dalek",
  "dep:cosmrs",
  "dep:derive_builder",
  "dep:eyre",
  "dep:chrono",
  "dep:base16",
  "dep:ripemd",
  "dep:ring",
  "dep:hex",
  "dep:bitcoin",
  "dep:prost",
  "dep:sha256",
]
# Interact with interchaintest's docker nodes
interchain = [
    "daemon",
    "dep:bollard",
    "dep:futures-util",
]

[dependencies]
# Default deps
boot-contract-derive = { version = "0.10.0" }
boot-fns-derive = { version = "0.10.0" }
cosmwasm-std = { workspace = true }
cw-multi-test = { workspace = true }
anyhow = { workspace = true }
serde = { workspace = true }
schemars = "0.8.10"
log = "0.4.14"
serde_json = "1.0.79"
thiserror = { version = "1.0.21" }

# Daemon deps
sha256 = { version = "1.1.1", optional = true }
prost = { version = "0.11", optional = true }
bitcoin = { version = "0.30.0", optional = true }
hex = { version = "0.4.3", optional = true }
ripemd = { version = "0.1.3", optional = true }
ibc-chain-registry = { version = "0.23.0", optional = true }
ibc-relayer-types = { version = "0.23.0", optional = true }
tokio = { version = "1.4", features = ["full"], optional = true }
tonic = { version = "0.8.1", optional = true, features = ["tls", "tls-roots"] }
secp256k1 = { version = "0.27.0", default-features = false, optional = true }
reqwest = { version = "0.11.9", optional = true }
base64 = { version = "0.21.0", optional = true }
hkd32 = { version = "0.7.0", features = [
  "bip39",
  "mnemonic",
  "bech32",
], optional = true }
rand_core = { version = "0.6.4", default-features = false, optional = true }
ed25519-dalek = { version = "1", features = ["serde"], optional = true }
eyre = { version = "0.6", optional = true }
cosmrs = { version = "0.12.0", features = [
  "dev",
  "cosmwasm",
  "grpc",
], optional = true }
chrono = { version = "0.4", optional = true }
base16 = { version = "0.2.1", optional = true }
derive_builder = { version = "0.12.0", optional = true }
ring = { version = "0.16.20", optional = true }

# Interchain deps
bollard = {version = "0.14.0", optional = true }
futures-util = {version = "0.3.26", optional = true }

[dev-dependencies]
<<<<<<< HEAD
boot-cw-plus = { path = "../boot-cw-plus" }
dotenv = {version = "0.15.0"}
env_logger = {version = "0.10.0"}
simple-ica-controller = {git = "https://github.com/confio/cw-ibc-demo.git"}
simple-ica-host = {git = "https://github.com/confio/cw-ibc-demo.git"}
boot-core               = { features = ["daemon"], path = "." }
uid                     = "0.1.7"
boot-contract-derive    = { version = "0.10.0" }
cw20                    = { git = "https://github.com/Abstract-OS/cw-plus.git" }
cw20-base               = { git = "https://github.com/Abstract-OS/cw-plus.git" }
speculoos               = "0.9.0"
ctor                    = "0.2.0"
duct                    = "0.13"
=======
boot-core = { features = ["daemon"], path = "." }
uid = "0.1.7"
boot-contract-derive = { version = "0.10.0" }
env_logger = "0.10.0"
cw20 = { git = "https://github.com/Abstract-OS/cw-plus.git" }
cw20-base = { git = "https://github.com/Abstract-OS/cw-plus.git" }
speculoos = "0.11.0"
ctor = "0.2.0"
duct = "0.13"
>>>>>>> cb8ec266
<|MERGE_RESOLUTION|>--- conflicted
+++ resolved
@@ -99,7 +99,6 @@
 futures-util = {version = "0.3.26", optional = true }
 
 [dev-dependencies]
-<<<<<<< HEAD
 boot-cw-plus = { path = "../boot-cw-plus" }
 dotenv = {version = "0.15.0"}
 env_logger = {version = "0.10.0"}
@@ -112,15 +111,4 @@
 cw20-base               = { git = "https://github.com/Abstract-OS/cw-plus.git" }
 speculoos               = "0.9.0"
 ctor                    = "0.2.0"
-duct                    = "0.13"
-=======
-boot-core = { features = ["daemon"], path = "." }
-uid = "0.1.7"
-boot-contract-derive = { version = "0.10.0" }
-env_logger = "0.10.0"
-cw20 = { git = "https://github.com/Abstract-OS/cw-plus.git" }
-cw20-base = { git = "https://github.com/Abstract-OS/cw-plus.git" }
-speculoos = "0.11.0"
-ctor = "0.2.0"
-duct = "0.13"
->>>>>>> cb8ec266
+duct                    = "0.13"