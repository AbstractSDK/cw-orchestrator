use crate::{
    queriers::CosmWasm,
    senders::{builder::SenderBuilder, query::QuerySender, upload_wasm},
    DaemonAsyncBuilder, DaemonState,
};

use super::{
    cosmos_modules, error::DaemonError, queriers::Node, senders::Wallet, tx_resp::CosmTxResponse,
};

use cosmrs::{
    cosmwasm::{MsgExecuteContract, MsgInstantiateContract, MsgMigrateContract},
    proto::cosmwasm::wasm::v1::MsgInstantiateContract2,
    tendermint::Time,
    AccountId, Any, Denom,
};
use cosmwasm_std::{Addr, Binary, Coin};
use cw_orch_core::{
    contract::interface_traits::Uploadable,
    environment::{
        AccessConfig, AsyncWasmQuerier, ChainInfoOwned, ChainState, IndexResponse, Querier,
    },
    log::transaction_target,
};
use prost::Message;
use serde::{de::DeserializeOwned, Serialize};
use serde_json::from_str;
use std::{
    fmt::Debug,
    ops::Deref,
    str::{from_utf8, FromStr},
    time::Duration,
};

use tonic::transport::Channel;

use crate::senders::tx::TxSender;

pub const INSTANTIATE_2_TYPE_URL: &str = "/cosmwasm.wasm.v1.MsgInstantiateContract2";

#[derive(Clone)]
/**
    Represents a blockchain node.
    It's constructed using [`DaemonAsyncBuilder`].

    ## Usage
    ```rust,no_run
    # tokio_test::block_on(async {
    use cw_orch_daemon::{DaemonAsync, networks};

    let daemon: DaemonAsync = DaemonAsync::builder(networks::JUNO_1)
        .build()
        .await.unwrap();
    # })
    ```
    ## Environment Execution

    The DaemonAsync implements async methods of [`TxHandler`](cw_orch_core::environment::TxHandler) which allows you to perform transactions on the chain.

    ## Querying

    Different Cosmos SDK modules can be queried through the daemon by calling the [`DaemonAsync::query_client<Querier>`] method with a specific querier.
    See [Querier](crate::queriers) for examples.

    ## Warning

    This daemon is thread safe and can be used between threads.
    However, please make sure that you are not trying to broadcast multiple transactions at once when using this Daemon on different threads.
    If you do so, you will get account sequence errors and your transactions won't get broadcasted.
*/
pub struct DaemonAsyncBase<Sender = Wallet> {
    /// Sender to send transactions to the chain
    sender: Sender,
    /// State of the daemon
    pub(crate) state: DaemonState,
}

pub type DaemonAsync = DaemonAsyncBase<Wallet>;

impl<Sender> DaemonAsyncBase<Sender> {
    pub(crate) fn new(sender: Sender, state: DaemonState) -> Self {
        Self { sender, state }
    }

    pub fn chain_info(&self) -> &ChainInfoOwned {
        self.state.chain_data.as_ref()
    }

    /// Get the daemon builder
    pub fn builder(chain: impl Into<ChainInfoOwned>) -> DaemonAsyncBuilder {
        DaemonAsyncBuilder::new(chain)
    }

    /// Set the Sender for use with this Daemon
    /// The sender will be configured with the chain's data.
    pub async fn new_sender<T: SenderBuilder>(
        self,
        sender_options: T,
    ) -> DaemonAsyncBase<T::Sender> {
        let sender = sender_options
            .build(&self.state.chain_data)
            .await
            .expect("Failed to build sender");
        DaemonAsyncBase {
            sender,
            state: self.state,
        }
    }

    /// Get a mutable Sender
    pub fn sender_mut(&mut self) -> &mut Sender {
        &mut self.sender
    }

    // Get a read-only Sender
    pub fn sender(&self) -> &Sender {
        &self.sender
    }

    /// Flushes all the state related to the current chain
    /// Only works on Local networks
    pub fn flush_state(&mut self) -> Result<(), DaemonError> {
        self.state.flush()
    }

    /// Returns a new [`DaemonAsyncBuilder`] with the current configuration.
    /// Does not consume the original [`DaemonAsync`].
    pub fn rebuild(&self) -> DaemonAsyncBuilder {
        DaemonAsyncBuilder {
            state: Some(self.state()),
            chain: self.state.chain_data.deref().clone(),
            deployment_id: Some(self.state.deployment_id.clone()),
            state_path: None,
            write_on_change: None,
            mnemonic: None,
            // If it was test it will just use same tempfile as state
            is_test: false,
            // Uses same ChainInfo
            load_network: false,
        }
    }
}

impl<Sender: QuerySender> DaemonAsyncBase<Sender> {
    /// Get the channel configured for this DaemonAsync.
    pub fn channel(&self) -> Channel {
        self.sender().channel()
    }

    /// Query a contract.
    pub async fn query<Q: Serialize + Debug, T: Serialize + DeserializeOwned>(
        &self,
        query_msg: &Q,
        contract_address: &Addr,
    ) -> Result<T, DaemonError> {
        let mut client = cosmos_modules::cosmwasm::query_client::QueryClient::new(self.channel());
        let resp = client
            .smart_contract_state(cosmos_modules::cosmwasm::QuerySmartContractStateRequest {
                address: contract_address.to_string(),
                query_data: serde_json::to_vec(&query_msg)?,
            })
            .await?;

        Ok(from_str(from_utf8(&resp.into_inner().data).unwrap())?)
    }

    /// Wait for a given amount of blocks.
    pub async fn wait_blocks(&self, amount: u64) -> Result<(), DaemonError> {
        let mut last_height = Node::new_async(self.channel())._block_height().await?;
        let end_height = last_height + amount;

        let average_block_speed = Node::new_async(self.channel())
            ._average_block_speed(Some(0.9))
            .await?;

        let wait_time = average_block_speed.mul_f64(amount as f64);

        // now wait for that amount of time
        tokio::time::sleep(wait_time).await;
        // now check every block until we hit the target
        while last_height < end_height {
            // wait

            tokio::time::sleep(average_block_speed).await;

            // ping latest block
            last_height = Node::new_async(self.channel())._block_height().await?;
        }
        Ok(())
    }

    /// Wait for a given amount of seconds.
    pub async fn wait_seconds(&self, secs: u64) -> Result<(), DaemonError> {
        tokio::time::sleep(Duration::from_secs(secs)).await;

        Ok(())
    }

    /// Wait for the next block.
    pub async fn next_block(&self) -> Result<(), DaemonError> {
        self.wait_blocks(1).await
    }

    /// Get the current block info.
    pub async fn block_info(&self) -> Result<cosmwasm_std::BlockInfo, DaemonError> {
        let block = Node::new_async(self.channel())._latest_block().await?;
        let since_epoch = block.header.time.duration_since(Time::unix_epoch())?;
        let time = cosmwasm_std::Timestamp::from_nanos(since_epoch.as_nanos() as u64);
        Ok(cosmwasm_std::BlockInfo {
            height: block.header.height.value(),
            time,
            chain_id: block.header.chain_id.to_string(),
        })
    }
}

impl<Sender> ChainState for DaemonAsyncBase<Sender> {
    type Out = DaemonState;

    fn state(&self) -> Self::Out {
        self.state.clone()
    }
}

// Execute on the real chain, returns tx response.
impl<Sender: TxSender> DaemonAsyncBase<Sender> {
    /// Get the sender address
    pub fn sender_addr(&self) -> Addr {
        self.sender().address()
    }

    /// Execute a message on a contract.
    pub async fn execute<E: Serialize>(
        &self,
        exec_msg: &E,
        coins: &[cosmwasm_std::Coin],
        contract_address: &Addr,
    ) -> Result<CosmTxResponse, DaemonError> {
        let exec_msg: MsgExecuteContract = MsgExecuteContract {
            sender: self.sender().account_id(),
            contract: AccountId::from_str(contract_address.as_str())?,
            msg: serde_json::to_vec(&exec_msg)?,
            funds: parse_cw_coins(coins)?,
        };
        let result = self
            .sender()
            .commit_tx(vec![exec_msg], None)
            .await
            .map_err(Into::into)?;
        log::info!(target: &transaction_target(), "Execution done: {:?}", result.txhash);

        Ok(result)
    }

    /// Instantiate a contract.
    pub async fn instantiate<I: Serialize + Debug>(
        &self,
        code_id: u64,
        init_msg: &I,
        label: Option<&str>,
        admin: Option<&Addr>,
        coins: &[Coin],
    ) -> Result<CosmTxResponse, DaemonError> {
        let init_msg = MsgInstantiateContract {
            code_id,
            label: Some(label.unwrap_or("instantiate_contract").to_string()),
            admin: admin.map(|a| FromStr::from_str(a.as_str()).unwrap()),
            sender: self.sender().account_id(),
            msg: serde_json::to_vec(&init_msg)?,
            funds: parse_cw_coins(coins)?,
        };

        let result = self
            .sender()
            .commit_tx(vec![init_msg], None)
            .await
            .map_err(Into::into)?;

        log::info!(target: &transaction_target(), "Instantiation done: {:?}", result.txhash);

        Ok(result)
    }

    /// Instantiate a contract.
    pub async fn instantiate2<I: Serialize + Debug>(
        &self,
        code_id: u64,
        init_msg: &I,
        label: Option<&str>,
        admin: Option<&Addr>,
        coins: &[Coin],
        salt: Binary,
    ) -> Result<CosmTxResponse, DaemonError> {
        let init_msg = MsgInstantiateContract2 {
            code_id,
            label: label.unwrap_or("instantiate_contract").to_string(),
            admin: admin.map(Into::into).unwrap_or_default(),
            sender: self.sender_addr().to_string(),
            msg: serde_json::to_vec(&init_msg)?,
            funds: proto_parse_cw_coins(coins)?,
            salt: salt.to_vec(),
            fix_msg: false,
        };

        let result = self
            .sender()
            .commit_tx_any(
                vec![Any {
                    type_url: INSTANTIATE_2_TYPE_URL.to_string(),
                    value: init_msg.encode_to_vec(),
                }],
                None,
            )
            .await
            .map_err(Into::into)?;

        log::info!(target: &transaction_target(), "Instantiation done: {:?}", result.txhash);

        Ok(result)
    }

    /// Migration a contract.
    pub async fn migrate<M: Serialize + Debug>(
        &self,
        migrate_msg: &M,
        new_code_id: u64,
        contract_address: &Addr,
    ) -> Result<CosmTxResponse, DaemonError> {
        let exec_msg: MsgMigrateContract = MsgMigrateContract {
            sender: self.sender().account_id(),
            contract: AccountId::from_str(contract_address.as_str())?,
            msg: serde_json::to_vec(&migrate_msg)?,
            code_id: new_code_id,
        };
        let result = self
            .sender()
            .commit_tx(vec![exec_msg], None)
            .await
            .map_err(Into::into)?;
        Ok(result)
    }

    /// Upload a contract to the chain.
    pub async fn upload<T: Uploadable>(
        &self,
        uploadable: &T,
    ) -> Result<CosmTxResponse, DaemonError> {
        self.upload_with_access_config(uploadable, None).await
    }

    /// Upload a contract to the chain and specify the permissions for instantiating
    pub async fn upload_with_access_config<T: Uploadable>(
        &self,
        _uploadable: &T,
        access: Option<AccessConfig>,
    ) -> Result<CosmTxResponse, DaemonError> {
        let wasm_path = <T as Uploadable>::wasm(self.chain_info());

        log::debug!(target: &transaction_target(), "Uploading file at {:?}", wasm_path);

<<<<<<< HEAD
        let result = upload_wasm(self.sender(), wasm_path).await?;
=======
        let file_contents = std::fs::read(wasm_path.path())?;
        let mut e = write::GzEncoder::new(Vec::new(), Compression::default());
        e.write_all(&file_contents)?;
        let wasm_byte_code = e.finish()?;
        let store_msg = cosmrs::cosmwasm::MsgStoreCode {
            sender: self.sender().account_id(),
            wasm_byte_code,
            instantiate_permission: access.map(access_config_to_cosmrs).transpose()?,
        };

        let result = self
            .sender()
            .commit_tx(vec![store_msg], None)
            .await
            .map_err(Into::into)?;
>>>>>>> dd7238f3

        log::info!(target: &transaction_target(), "Uploading done: {:?}", result.txhash);

        let code_id = result.uploaded_code_id().unwrap();

        // wait for the node to return the contract information for this upload
        let wasm = CosmWasm::new_async(self.channel());
        while wasm._code(code_id).await.is_err() {
            self.next_block().await?;
        }
        Ok(result)
    }
}

fn access_config_to_cosmrs(
    access_config: AccessConfig,
) -> Result<cosmrs::cosmwasm::AccessConfig, DaemonError> {
    let response = match access_config {
        AccessConfig::Nobody => cosmrs::cosmwasm::AccessConfig {
            permission: cosmrs::cosmwasm::AccessType::Nobody,
            addresses: vec![],
        },
        AccessConfig::Everybody => cosmrs::cosmwasm::AccessConfig {
            permission: cosmrs::cosmwasm::AccessType::Everybody,
            addresses: vec![],
        },
        AccessConfig::AnyOfAddresses(addresses) => cosmrs::cosmwasm::AccessConfig {
            permission: cosmrs::cosmwasm::AccessType::AnyOfAddresses,
            addresses: addresses
                .into_iter()
                .map(|a| a.parse())
                .collect::<Result<_, _>>()?,
        },
        AccessConfig::Unspecified => cosmrs::cosmwasm::AccessConfig {
            permission: cosmrs::cosmwasm::AccessType::Unspecified,
            addresses: vec![],
        },
    };
    Ok(response)
}

impl Querier for DaemonAsync {
    type Error = DaemonError;
}

impl AsyncWasmQuerier for DaemonAsync {
    /// Query a contract.
    fn smart_query<Q: Serialize + Sync, T: DeserializeOwned>(
        &self,
        address: &Addr,
        query_msg: &Q,
    ) -> impl std::future::Future<Output = Result<T, DaemonError>> + Send {
        let query_data = serde_json::to_vec(query_msg).unwrap();
        async {
            let mut client =
                cosmos_modules::cosmwasm::query_client::QueryClient::new(self.channel());
            let resp = client
                .smart_contract_state(cosmos_modules::cosmwasm::QuerySmartContractStateRequest {
                    address: address.into(),
                    query_data,
                })
                .await?;
            Ok(from_str(from_utf8(&resp.into_inner().data).unwrap())?)
        }
    }
}

pub(crate) fn parse_cw_coins(
    coins: &[cosmwasm_std::Coin],
) -> Result<Vec<cosmrs::Coin>, DaemonError> {
    coins
        .iter()
        .map(|cosmwasm_std::Coin { amount, denom }| {
            Ok(cosmrs::Coin {
                amount: amount.u128(),
                denom: Denom::from_str(denom)?,
            })
        })
        .collect::<Result<Vec<_>, DaemonError>>()
}

pub(crate) fn proto_parse_cw_coins(
    coins: &[cosmwasm_std::Coin],
) -> Result<Vec<cosmrs::proto::cosmos::base::v1beta1::Coin>, DaemonError> {
    coins
        .iter()
        .map(|cosmwasm_std::Coin { amount, denom }| {
            Ok(cosmrs::proto::cosmos::base::v1beta1::Coin {
                amount: amount.to_string(),
                denom: denom.clone(),
            })
        })
        .collect::<Result<Vec<_>, DaemonError>>()
}<|MERGE_RESOLUTION|>--- conflicted
+++ resolved
@@ -358,25 +358,7 @@
 
         log::debug!(target: &transaction_target(), "Uploading file at {:?}", wasm_path);
 
-<<<<<<< HEAD
-        let result = upload_wasm(self.sender(), wasm_path).await?;
-=======
-        let file_contents = std::fs::read(wasm_path.path())?;
-        let mut e = write::GzEncoder::new(Vec::new(), Compression::default());
-        e.write_all(&file_contents)?;
-        let wasm_byte_code = e.finish()?;
-        let store_msg = cosmrs::cosmwasm::MsgStoreCode {
-            sender: self.sender().account_id(),
-            wasm_byte_code,
-            instantiate_permission: access.map(access_config_to_cosmrs).transpose()?,
-        };
-
-        let result = self
-            .sender()
-            .commit_tx(vec![store_msg], None)
-            .await
-            .map_err(Into::into)?;
->>>>>>> dd7238f3
+        let result = upload_wasm(self.sender(), wasm_path, access).await?;
 
         log::info!(target: &transaction_target(), "Uploading done: {:?}", result.txhash);
 
@@ -391,7 +373,7 @@
     }
 }
 
-fn access_config_to_cosmrs(
+pub(crate) fn access_config_to_cosmrs(
     access_config: AccessConfig,
 ) -> Result<cosmrs::cosmwasm::AccessConfig, DaemonError> {
     let response = match access_config {
