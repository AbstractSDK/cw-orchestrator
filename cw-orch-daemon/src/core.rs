use crate::{queriers::CosmWasm, DaemonState};

use super::{
    builder::DaemonAsyncBuilder,
    cosmos_modules,
    error::DaemonError,
    queriers::{DaemonQuerier, Node},
    sender::Wallet,
    tx_resp::CosmTxResponse,
};

use cosmrs::{
    cosmwasm::{MsgExecuteContract, MsgInstantiateContract, MsgMigrateContract},
    tendermint::Time,
    AccountId, Denom,
};
use cosmwasm_std::{Addr, Coin};
use cw_orch_core::{
    contract::interface_traits::Uploadable,
    environment::{ChainState, IndexResponse},
    log::transaction_target,
};
use flate2::{write, Compression};
use serde::{de::DeserializeOwned, Serialize};
use serde_json::from_str;
use std::{
    fmt::Debug,
    io::Write,
    str::{from_utf8, FromStr},
    sync::Arc,
    time::Duration,
};

use tonic::transport::Channel;

#[derive(Clone)]
/**
    Represents a blockchain node.
    It's constructed using [`DaemonAsyncBuilder`].

    ## Usage
    ```rust,no_run
    # tokio_test::block_on(async {
    use cw_orch_daemon::{DaemonAsync, networks};

    let daemon: DaemonAsync = DaemonAsync::builder()
        .chain(networks::JUNO_1)
        .build()
        .await.unwrap();
    # })
    ```
    ## Environment Execution

    The DaemonAsync implements async methods of [`TxHandler`](cw_orch_core::environment::TxHandler) which allows you to perform transactions on the chain.

    ## Querying

    Different Cosmos SDK modules can be queried through the daemon by calling the [`DaemonAsync::query_client<Querier>`] method with a specific querier.
    See [Querier](crate::queriers) for examples.

    ## Warning

    This daemon is thread safe and can be used between threads.
    However, please make sure that you are not trying to broadcast multiple transactions at once when using this Daemon on different threads.
    If you do so, you WILL get account sequence errors and your transactions won't get broadcasted.
    Use a Mutex on top of this DaemonAsync to avoid such errors.
*/
pub struct DaemonAsync {
    /// Sender to send transactions to the chain
    pub sender: Wallet,
    /// State of the daemon
    pub state: Arc<DaemonState>,
}

impl DaemonAsync {
    /// Get the daemon builder
    pub fn builder() -> DaemonAsyncBuilder {
        DaemonAsyncBuilder::default()
    }

    /// Perform a query with a given query client.
    /// See [Querier](crate::queriers) for examples.
    pub fn query_client<Querier: DaemonQuerier>(&self) -> Querier {
        Querier::new(self.sender.channel())
    }

    /// Get the channel configured for this DaemonAsync.
    pub fn channel(&self) -> Channel {
        self.state.grpc_channel.clone()
    }
}

impl ChainState for DaemonAsync {
    type Out = Arc<DaemonState>;

    fn state(&self) -> Self::Out {
        self.state.clone()
    }
}

// Execute on the real chain, returns tx response.
impl DaemonAsync {
    /// Get the sender address
    pub fn sender(&self) -> Addr {
        self.sender.address().unwrap()
    }

<<<<<<< HEAD
=======
    /// Returns a new [`DaemonAsyncBuilder`] with the current configuration.
    /// Does not consume the original [`DaemonAsync`].
>>>>>>> a990cbea
    pub fn rebuild(&self) -> DaemonAsyncBuilder {
        let mut builder = Self::builder();
        builder
            .chain(self.state().chain_data.clone())
            .sender((*self.sender).clone())
            .deployment_id(&self.state().deployment_id);
        builder
    }

    /// Execute a message on a contract.
    pub async fn execute<E: Serialize>(
        &self,
        exec_msg: &E,
        coins: &[cosmwasm_std::Coin],
        contract_address: &Addr,
    ) -> Result<CosmTxResponse, DaemonError> {
        let exec_msg: MsgExecuteContract = MsgExecuteContract {
            sender: self.sender.msg_sender()?,
            contract: AccountId::from_str(contract_address.as_str())?,
            msg: serde_json::to_vec(&exec_msg)?,
            funds: parse_cw_coins(coins)?,
        };
        let result = self.sender.commit_tx(vec![exec_msg], None).await?;
        log::info!(target: &transaction_target(), "Execution done: {:?}", result.txhash);

        Ok(result)
    }

    /// Instantiate a contract.
    pub async fn instantiate<I: Serialize + Debug>(
        &self,
        code_id: u64,
        init_msg: &I,
        label: Option<&str>,
        admin: Option<&Addr>,
        coins: &[Coin],
    ) -> Result<CosmTxResponse, DaemonError> {
        let sender = &self.sender;

        let init_msg = MsgInstantiateContract {
            code_id,
            label: Some(label.unwrap_or("instantiate_contract").to_string()),
            admin: admin.map(|a| FromStr::from_str(a.as_str()).unwrap()),
            sender: self.sender.msg_sender()?,
            msg: serde_json::to_vec(&init_msg)?,
            funds: parse_cw_coins(coins)?,
        };

        let result = sender.commit_tx(vec![init_msg], None).await?;

        log::info!(target: &transaction_target(), "Instantiation done: {:?}", result.txhash);

        Ok(result)
    }

    /// Query a contract.
    pub async fn query<Q: Serialize + Debug, T: Serialize + DeserializeOwned>(
        &self,
        query_msg: &Q,
        contract_address: &Addr,
    ) -> Result<T, DaemonError> {
        let mut client = cosmos_modules::cosmwasm::query_client::QueryClient::new(self.channel());
        let resp = client
            .smart_contract_state(cosmos_modules::cosmwasm::QuerySmartContractStateRequest {
                address: contract_address.to_string(),
                query_data: serde_json::to_vec(&query_msg)?,
            })
            .await?;

        Ok(from_str(from_utf8(&resp.into_inner().data).unwrap())?)
    }

    /// Migration a contract.
    pub async fn migrate<M: Serialize + Debug>(
        &self,
        migrate_msg: &M,
        new_code_id: u64,
        contract_address: &Addr,
    ) -> Result<CosmTxResponse, DaemonError> {
        let exec_msg: MsgMigrateContract = MsgMigrateContract {
            sender: self.sender.msg_sender()?,
            contract: AccountId::from_str(contract_address.as_str())?,
            msg: serde_json::to_vec(&migrate_msg)?,
            code_id: new_code_id,
        };
        let result = self.sender.commit_tx(vec![exec_msg], None).await?;
        Ok(result)
    }

    /// Wait for a given amount of blocks.
    pub async fn wait_blocks(&self, amount: u64) -> Result<(), DaemonError> {
        let mut last_height = self.query_client::<Node>().block_height().await?;
        let end_height = last_height + amount;

        let average_block_speed = self
            .query_client::<Node>()
            .average_block_speed(Some(0.9))
            .await?;

        let wait_time = average_block_speed * amount;

        // now wait for that amount of time
        tokio::time::sleep(Duration::from_secs(wait_time)).await;
        // now check every block until we hit the target
        while last_height < end_height {
            // wait

            tokio::time::sleep(Duration::from_secs(average_block_speed)).await;

            // ping latest block
            last_height = self.query_client::<Node>().block_height().await?;
        }
        Ok(())
    }

    /// Wait for a given amount of seconds.
    pub async fn wait_seconds(&self, secs: u64) -> Result<(), DaemonError> {
        tokio::time::sleep(Duration::from_secs(secs)).await;

        Ok(())
    }

    /// Wait for the next block.
    pub async fn next_block(&self) -> Result<(), DaemonError> {
        self.wait_blocks(1).await
    }

    /// Get the current block info.
    pub async fn block_info(&self) -> Result<cosmwasm_std::BlockInfo, DaemonError> {
        let block = self.query_client::<Node>().latest_block().await?;
        let since_epoch = block.header.time.duration_since(Time::unix_epoch())?;
        let time = cosmwasm_std::Timestamp::from_nanos(since_epoch.as_nanos() as u64);
        Ok(cosmwasm_std::BlockInfo {
            height: block.header.height.value(),
            time,
            chain_id: block.header.chain_id.to_string(),
        })
    }

    /// Upload a contract to the chain.
    pub async fn upload(
        &self,
        uploadable: &impl Uploadable,
    ) -> Result<CosmTxResponse, DaemonError> {
        let sender = &self.sender;
        let wasm_path = uploadable.wasm();

        log::debug!(target: &transaction_target(), "Uploading file at {:?}", wasm_path);

        let file_contents = std::fs::read(wasm_path.path())?;
        let mut e = write::GzEncoder::new(Vec::new(), Compression::default());
        e.write_all(&file_contents)?;
        let wasm_byte_code = e.finish()?;
        let store_msg = cosmrs::cosmwasm::MsgStoreCode {
            sender: self.sender.msg_sender()?,
            wasm_byte_code,
            instantiate_permission: None,
        };

        let result = sender.commit_tx(vec![store_msg], None).await?;

        log::info!(target: &transaction_target(), "Uploading done: {:?}", result.txhash);

        let code_id = result.uploaded_code_id().unwrap();

        // wait for the node to return the contract information for this upload
        let wasm = CosmWasm::new(self.channel());
        while wasm.code(code_id).await.is_err() {
            self.next_block().await?;
        }
        Ok(result)
    }

    /// Set the sender to use with this DaemonAsync to be the given wallet
    pub fn set_sender(&mut self, sender: &Wallet) {
        self.sender = sender.clone();
    }
}

pub(crate) fn parse_cw_coins(
    coins: &[cosmwasm_std::Coin],
) -> Result<Vec<cosmrs::Coin>, DaemonError> {
    coins
        .iter()
        .map(|cosmwasm_std::Coin { amount, denom }| {
            Ok(cosmrs::Coin {
                amount: amount.u128(),
                denom: Denom::from_str(denom)?,
            })
        })
        .collect::<Result<Vec<_>, DaemonError>>()
}<|MERGE_RESOLUTION|>--- conflicted
+++ resolved
@@ -105,11 +105,8 @@
         self.sender.address().unwrap()
     }
 
-<<<<<<< HEAD
-=======
     /// Returns a new [`DaemonAsyncBuilder`] with the current configuration.
     /// Does not consume the original [`DaemonAsync`].
->>>>>>> a990cbea
     pub fn rebuild(&self) -> DaemonAsyncBuilder {
         let mut builder = Self::builder();
         builder
