#![allow(missing_docs)]

use cosmwasm_std::{Coin, Instantiate2AddressError};
use cw_orch_core::CwEnvError;
use thiserror::Error;

#[derive(Error, Debug)]
pub enum DaemonError {
    #[error(transparent)]
    CosmwasmStd(#[from] cosmwasm_std::StdError),
    #[error("Reqwest HTTP(s) Error")]
    ReqwestError(#[from] ::reqwest::Error),
    #[error("JSON Conversion Error")]
    SerdeJson(#[from] ::serde_json::Error),
    #[error(transparent)]
    ParseIntError(#[from] std::num::ParseIntError),
    #[error(transparent)]
    ParseFloatError(#[from] std::num::ParseFloatError),
    #[error(transparent)]
    IOErr(#[from] ::std::io::Error),
    #[error(transparent)]
    Secp256k1(#[from] bitcoin::secp256k1::Error),
    #[error(transparent)]
    VarError(#[from] ::std::env::VarError),
    #[error(transparent)]
    AnyError(#[from] ::anyhow::Error),
    #[error(transparent)]
    Status(#[from] ::tonic::Status),
    #[error(transparent)]
    TransportError(#[from] ::tonic::transport::Error),
    #[error(transparent)]
    TendermintError(#[from] ::cosmrs::tendermint::Error),
    #[error(transparent)]
    CwEnvError(#[from] ::cw_orch_core::CwEnvError),
    #[error(transparent)]
    StripPrefixPath(#[from] std::path::StripPrefixError),
    #[error("Bech32 Decode Error")]
    Bech32DecodeErr,
    #[error("Bech32 Decode Error: Key Failed prefix {0} or length {1} Wanted:{2}/{3}")]
    Bech32DecodeExpanded(String, usize, String, usize),
    #[error("Mnemonic - Wrong length, it should be 24 words")]
    WrongLength,
    #[error("Mnemonic - Bad Phrase")]
    Phrasing,
    #[error("Mnemonic - Missing Phrase")]
    MissingPhrase,
    #[error("Bad Implementation. Missing Component")]
    Implementation,
    #[error("Unable to convert into public key `{key}`")]
    Conversion {
        key: String,
        source: bitcoin::bech32::Error,
    },
    #[error("Can not augment daemon deployment after usage in more than one contract.")]
    SharedDaemonState,
    #[error(transparent)]
    ErrReport(#[from] ::eyre::ErrReport),
    #[error(transparent)]
    GRpcDecodeError(#[from] ::prost::DecodeError),

    #[error(transparent)]
    ED25519(#[from] ::ed25519_dalek::ed25519::Error),
    #[error(transparent)]
    DecodeError(#[from] ::base64::DecodeError),
    #[error(transparent)]
    HexError(#[from] ::hex::FromHexError),
    #[error(transparent)]
    BitCoinBip32(#[from] ::bitcoin::bip32::Error),
    #[error("83 length-missing SECP256K1 prefix")]
    ConversionSECP256k1,
    #[error("82 length-missing ED25519 prefix")]
    ConversionED25519,
    #[error("Expected Key length of 82 or 83 length was {0}")]
    ConversionLength(usize),
    #[error("Expected Key length of 40 length was {0}")]
    ConversionLengthED25519Hex(usize),
    #[error("Expected ED25519 key of length 32 with a BECH32 ED25519 prefix of 5 chars - Len {0} - Hex {1}")]
    ConversionPrefixED25519(usize, String),
    #[error("Can't call Transactions without some gas rules")]
    NoGasOpts,
    #[error("Can't parse `{parse}` into a coin")]
    CoinParseErrV { parse: String },
    #[error("Can't parse `{0}` into a coin")]
    CoinParseErr(String),
    #[error("TX submit returned `{0}` - {1} '{2}'")]
    TxResultError(usize, String, String),
    #[error("No price found for Gas using denom {0}")]
    GasPriceError(String),
    #[error("Attempting to fetch validator set in parts, and failed Height mismatch {0} {1}")]
    TendermintValidatorSet(u64, u64),
    #[error("Transaction {0} not found after {1} attempts")]
    TXNotFound(String, usize),
    #[error("unknown API error")]
    Unknown,
    #[error("Generic Error {0}")]
    StdErr(String),
    #[error("calling contract with unimplemented action")]
    NotImplemented,
    #[error("new chain detected, fill out the scaffold at {0}")]
    NewChain(String),
    #[error("new network detected, fill out the scaffold at {0}")]
    NewNetwork(String),
    #[error("Can not connect to any grpc endpoint that was provided.")]
    CannotConnectGRPC,
    #[error("tx failed: {reason} with code {code}")]
    TxFailed { code: usize, reason: String },
    #[error("The list of grpc endpoints is empty")]
    GRPCListIsEmpty,
    #[error("no wasm path provided for contract.")]
    MissingWasmPath,
    #[error("daemon builder missing {0}")]
    BuilderMissing(String),
    #[error("ibc error: {0}")]
    IbcError(String),
    #[error("insufficient fee, check gas price: {0}")]
    InsufficientFee(String),
    #[error("Not enough balance, expected {expected}, found {current}")]
    NotEnoughBalance { expected: Coin, current: Coin },
    #[error("Can't set the daemon state, it's read-only")]
    StateReadOnly,
<<<<<<< HEAD
    #[error("You need to pass a runtime to the querier object to do synchronous queries. Use daemon.querier instead")]
    QuerierNeedRuntime,
=======
    #[error(transparent)]
    Instantiate2Error(#[from] Instantiate2AddressError),
>>>>>>> 82bc650a
}

impl DaemonError {
    pub fn ibc_err(msg: impl ToString) -> Self {
        Self::IbcError(msg.to_string())
    }
}

impl From<DaemonError> for CwEnvError {
    fn from(val: DaemonError) -> Self {
        CwEnvError::AnyError(val.into())
    }
}<|MERGE_RESOLUTION|>--- conflicted
+++ resolved
@@ -118,13 +118,10 @@
     NotEnoughBalance { expected: Coin, current: Coin },
     #[error("Can't set the daemon state, it's read-only")]
     StateReadOnly,
-<<<<<<< HEAD
     #[error("You need to pass a runtime to the querier object to do synchronous queries. Use daemon.querier instead")]
     QuerierNeedRuntime,
-=======
     #[error(transparent)]
     Instantiate2Error(#[from] Instantiate2AddressError),
->>>>>>> 82bc650a
 }
 
 impl DaemonError {
