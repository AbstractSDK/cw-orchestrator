<<<<<<< HEAD
use crate::{
    log::print_if_log_disabled,
    sender::{SenderBuilder, SenderOptions},
    DaemonAsync, DaemonBuilder,
};
use std::rc::Rc;
=======
use crate::{log::print_if_log_disabled, DaemonAsync, DaemonBuilder};
use std::sync::Arc;
>>>>>>> f2142e15

use bitcoin::secp256k1::All;
use ibc_chain_registry::chain::ChainData;

use super::{error::DaemonError, sender::Sender, state::DaemonState};

/// The default deployment id if none is provided
pub const DEFAULT_DEPLOYMENT: &str = "default";

#[derive(Clone, Default)]
/// Create [`DaemonAsync`] through [`DaemonAsyncBuilder`]
/// ## Example
/// ```no_run
/// # tokio_test::block_on(async {
/// use cw_orch_daemon::{DaemonAsyncBuilder, networks};
/// let daemon = DaemonAsyncBuilder::default()
///     .chain(networks::LOCAL_JUNO)
///     .deployment_id("v0.1.0")
///     .build()
///     .await.unwrap();
/// # })
/// ```
pub struct DaemonAsyncBuilder {
    // # Required
    pub(crate) chain: Option<ChainData>,
    // # Optional
    pub(crate) deployment_id: Option<String>,

    /* Sender related options */
    /// Wallet sender
    /// Will be used in priority when set
    pub(crate) sender: Option<SenderBuilder<All>>,
    /// Specify Daemon Sender Options
    pub(crate) sender_options: SenderOptions,
}

impl DaemonAsyncBuilder {
    /// Set the chain the daemon will connect to
    pub fn chain(&mut self, chain: impl Into<ChainData>) -> &mut Self {
        self.chain = Some(chain.into());
        self
    }

    /// Set the deployment id to use for the daemon interactions
    /// Defaults to `default`
    pub fn deployment_id(&mut self, deployment_id: impl Into<String>) -> &mut Self {
        self.deployment_id = Some(deployment_id.into());
        self
    }

    /// Set the mnemonic to use with this chain.
    /// Defaults to env variable depending on the environment.  
    ///
    /// Variables: LOCAL_MNEMONIC, TEST_MNEMONIC and MAIN_MNEMONIC
    pub fn mnemonic(&mut self, mnemonic: impl ToString) -> &mut Self {
        self.sender = Some(SenderBuilder::Mnemonic(mnemonic.to_string()));
        self
    }

    /// Specifies a sender to use with this chain
    /// This will be used in priority when set on the builder
    pub fn sender(&mut self, wallet: Sender<All>) -> &mut Self {
        self.sender = Some(SenderBuilder::Sender(wallet));
        self
    }

    /// Specifies whether authz should be used with this daemon
    pub fn authz_granter(&mut self, granter: impl ToString) -> &mut Self {
        self.sender_options.set_authz_granter(granter);
        self
    }

    /// Specifies whether a fee grant should be used with this daemon
    pub fn fee_granter(&mut self, granter: impl ToString) -> &mut Self {
        self.sender_options.set_fee_granter(granter);
        self
    }

    /// Build a daemon
    pub async fn build(&self) -> Result<DaemonAsync, DaemonError> {
        let chain = self
            .chain
            .clone()
            .ok_or(DaemonError::BuilderMissing("chain information".into()))?;
        let deployment_id = self
            .deployment_id
            .clone()
            .unwrap_or(DEFAULT_DEPLOYMENT.to_string());
        let state = Arc::new(DaemonState::new(chain, deployment_id, false).await?);
        // if mnemonic provided, use it. Else use env variables to retrieve mnemonic
        let sender_options = self.sender_options.clone();

        let sender = match self.sender.clone() {
            Some(sender) => match sender {
                SenderBuilder::Mnemonic(mnemonic) => {
                    Sender::from_mnemonic_with_options(&state, &mnemonic, sender_options)?
                }
                SenderBuilder::Sender(mut sender) => {
                    sender.set_options(self.sender_options.clone());
                    sender
                }
            },
            None => Sender::new_with_options(&state, sender_options)?,
        };
        let daemon = DaemonAsync {
            state,
            sender: Arc::new(sender),
        };
        print_if_log_disabled()?;
        Ok(daemon)
    }
}

impl From<DaemonBuilder> for DaemonAsyncBuilder {
    fn from(value: DaemonBuilder) -> Self {
        DaemonAsyncBuilder {
            chain: value.chain,
            deployment_id: value.deployment_id,
            sender_options: value.sender_options,
            sender: value.sender,
        }
    }
}<|MERGE_RESOLUTION|>--- conflicted
+++ resolved
@@ -1,14 +1,9 @@
-<<<<<<< HEAD
 use crate::{
     log::print_if_log_disabled,
     sender::{SenderBuilder, SenderOptions},
     DaemonAsync, DaemonBuilder,
 };
-use std::rc::Rc;
-=======
-use crate::{log::print_if_log_disabled, DaemonAsync, DaemonBuilder};
 use std::sync::Arc;
->>>>>>> f2142e15
 
 use bitcoin::secp256k1::All;
 use ibc_chain_registry::chain::ChainData;
