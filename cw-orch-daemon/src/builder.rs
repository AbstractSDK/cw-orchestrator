use crate::{
    log::print_if_log_disabled, sender::SenderBuilder, sender::SenderOptions, DaemonAsync,
    DaemonBuilder,
};
use std::sync::Arc;

use bitcoin::secp256k1::All;

use super::{error::DaemonError, sender::Sender, state::DaemonState};
<<<<<<< HEAD
use cw_orch_core::environment::ChainInfo;
=======
use cw_orch_networks::ChainInfoOwned;
>>>>>>> 31c160cc

/// The default deployment id if none is provided
pub const DEFAULT_DEPLOYMENT: &str = "default";

#[derive(Clone, Default)]
/// Create [`DaemonAsync`] through [`DaemonAsyncBuilder`]
/// ## Example
/// ```no_run
/// # tokio_test::block_on(async {
/// use cw_orch_daemon::{DaemonAsyncBuilder, networks};
/// let daemon = DaemonAsyncBuilder::default()
///     .chain(networks::LOCAL_JUNO)
///     .deployment_id("v0.1.0")
///     .build()
///     .await.unwrap();
/// # })
/// ```
pub struct DaemonAsyncBuilder {
    // # Required
<<<<<<< HEAD
    pub(crate) chain: Option<ChainInfo>,
=======
    pub(crate) chain: Option<ChainInfoOwned>,
>>>>>>> 31c160cc
    // # Optional
    pub(crate) deployment_id: Option<String>,

    /* Sender related options */
    /// Wallet sender
    /// Will be used in priority when set
    pub(crate) sender: Option<SenderBuilder<All>>,
    /// Specify Daemon Sender Options
    pub(crate) sender_options: SenderOptions,
}

impl DaemonAsyncBuilder {
    /// Set the chain the daemon will connect to
<<<<<<< HEAD
    pub fn chain(&mut self, chain: impl Into<ChainInfo>) -> &mut Self {
=======
    pub fn chain(&mut self, chain: impl Into<ChainInfoOwned>) -> &mut Self {
>>>>>>> 31c160cc
        self.chain = Some(chain.into());
        self
    }

    /// Set the deployment id to use for the daemon interactions
    /// Defaults to `default`
    pub fn deployment_id(&mut self, deployment_id: impl Into<String>) -> &mut Self {
        self.deployment_id = Some(deployment_id.into());
        self
    }

    /// Set the mnemonic to use with this chain.
    /// Defaults to env variable depending on the environment.  
    ///
    /// Variables: LOCAL_MNEMONIC, TEST_MNEMONIC and MAIN_MNEMONIC
    pub fn mnemonic(&mut self, mnemonic: impl ToString) -> &mut Self {
        self.sender = Some(SenderBuilder::Mnemonic(mnemonic.to_string()));
        self
    }

    /// Specifies a sender to use with this chain
    /// This will be used in priority when set on the builder
    pub fn sender(&mut self, wallet: Sender<All>) -> &mut Self {
        self.sender = Some(SenderBuilder::Sender(wallet));
        self
    }

    /// Specifies whether authz should be used with this daemon
    pub fn authz_granter(&mut self, granter: impl ToString) -> &mut Self {
        self.sender_options.set_authz_granter(granter);
        self
    }

    /// Specifies whether a fee grant should be used with this daemon
    pub fn fee_granter(&mut self, granter: impl ToString) -> &mut Self {
        self.sender_options.set_fee_granter(granter);
        self
    }

    /// Specifies the hd_index of the daemon sender
    pub fn hd_index(&mut self, index: u32) -> &mut Self {
        self.sender_options.hd_index = Some(index);
        self
    }

    /// Build a daemon
    pub async fn build(&self) -> Result<DaemonAsync, DaemonError> {
        let chain = self
            .chain
            .clone()
            .ok_or(DaemonError::BuilderMissing("chain information".into()))?;
        let deployment_id = self
            .deployment_id
            .clone()
            .unwrap_or(DEFAULT_DEPLOYMENT.to_string());
        let state = Arc::new(DaemonState::new(chain, deployment_id, false).await?);
        // if mnemonic provided, use it. Else use env variables to retrieve mnemonic
        let sender_options = self.sender_options.clone();

        let sender = match self.sender.clone() {
            Some(sender) => match sender {
                SenderBuilder::Mnemonic(mnemonic) => {
                    Sender::from_mnemonic_with_options(&state, &mnemonic, sender_options)?
                }
                SenderBuilder::Sender(mut sender) => {
                    sender.set_options(self.sender_options.clone());
                    sender
                }
            },
            None => Sender::new_with_options(&state, sender_options)?,
        };
        let daemon = DaemonAsync {
            state,
            sender: Arc::new(sender),
        };
        print_if_log_disabled()?;
        Ok(daemon)
    }
}

impl From<DaemonBuilder> for DaemonAsyncBuilder {
    fn from(value: DaemonBuilder) -> Self {
        DaemonAsyncBuilder {
            chain: value.chain,
            deployment_id: value.deployment_id,
            sender_options: value.sender_options,
            sender: value.sender,
        }
    }
}<|MERGE_RESOLUTION|>--- conflicted
+++ resolved
@@ -7,11 +7,7 @@
 use bitcoin::secp256k1::All;
 
 use super::{error::DaemonError, sender::Sender, state::DaemonState};
-<<<<<<< HEAD
-use cw_orch_core::environment::ChainInfo;
-=======
-use cw_orch_networks::ChainInfoOwned;
->>>>>>> 31c160cc
+use cw_orch_core::environment::ChainInfoOwned;
 
 /// The default deployment id if none is provided
 pub const DEFAULT_DEPLOYMENT: &str = "default";
@@ -31,11 +27,7 @@
 /// ```
 pub struct DaemonAsyncBuilder {
     // # Required
-<<<<<<< HEAD
-    pub(crate) chain: Option<ChainInfo>,
-=======
     pub(crate) chain: Option<ChainInfoOwned>,
->>>>>>> 31c160cc
     // # Optional
     pub(crate) deployment_id: Option<String>,
 
@@ -49,11 +41,7 @@
 
 impl DaemonAsyncBuilder {
     /// Set the chain the daemon will connect to
-<<<<<<< HEAD
-    pub fn chain(&mut self, chain: impl Into<ChainInfo>) -> &mut Self {
-=======
     pub fn chain(&mut self, chain: impl Into<ChainInfoOwned>) -> &mut Self {
->>>>>>> 31c160cc
         self.chain = Some(chain.into());
         self
     }
