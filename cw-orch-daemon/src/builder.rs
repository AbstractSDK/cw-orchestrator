--- conflicted
+++ resolved
@@ -1,28 +1,16 @@
 use crate::{
     log::print_if_log_disabled,
-<<<<<<< HEAD
     senders::{
-        base_sender::{SenderBuilder, SenderOptions},
-        sender_trait::SenderTrait,
+        base_sender::SenderOptions, sender_builder::SenderBuilder, sender_trait::SenderTrait,
     },
-    DaemonAsync, DaemonAsyncBase, DaemonBuilder, Wallet,
-=======
-    sender::{SenderBuilder, SenderOptions},
-    DaemonAsync, DaemonBuilder, GrpcChannel,
->>>>>>> e3d489e5
+    DaemonAsync, DaemonAsyncBase, DaemonBuilder, GrpcChannel, Wallet,
 };
-use std::sync::Arc;
+use std::{marker::PhantomData, sync::Arc};
 
 use bitcoin::secp256k1::All;
 
-<<<<<<< HEAD
 use super::{error::DaemonError, senders::base_sender::Sender, state::DaemonState};
-use cw_orch_core::environment::ChainInfoOwned;
-=======
-use super::{error::DaemonError, sender::Sender, state::DaemonState};
 use cw_orch_core::{environment::ChainInfoOwned, log::connectivity_target};
-
->>>>>>> e3d489e5
 /// The default deployment id if none is provided
 pub const DEFAULT_DEPLOYMENT: &str = "default";
 
@@ -39,41 +27,50 @@
 ///     .await.unwrap();
 /// # })
 /// ```
-pub struct DaemonAsyncBuilderBase<SenderGen: SenderTrait> {
+pub struct DaemonAsyncBuilderBase<
+    SenderGen: SenderTrait = Wallet,
+    SenderBuilderGen: SenderBuilder<Sender = SenderGen> = Wallet,
+> {
     // # Required
     pub(crate) chain: Option<ChainInfoOwned>,
     // # Optional
     pub(crate) deployment_id: Option<String>,
     pub(crate) state_path: Option<String>,
 
+    /* Rebuilder related options */
+    pub(crate) state: Option<DaemonState>,
+
+    // Sender options
+
+    // # Optional indicated sender
+    pub(crate) sender_builder: PhantomData<SenderBuilderGen>,
     pub(crate) sender: Option<SenderGen>,
 
-    // TODO, reallow rebuilding
-    // /* Sender related options */
-    // /// Wallet sender
-    // /// Will be used in priority when set
-    // pub(crate) sender: SenderGen::SenderBuilder,
     /// Specify Daemon Sender Options
     pub(crate) sender_options: SenderOptions,
-
-    /* Rebuilder related options */
-    pub(crate) state: Option<DaemonState>,
 }
 
 pub type DaemonAsyncBuilder = DaemonAsyncBuilderBase<Wallet>;
 
-impl<SenderGen: SenderTrait> Default for DaemonAsyncBuilderBase<SenderGen> {
+impl<SenderGen: SenderTrait, SenderBuilderGen: SenderBuilder<Sender = SenderGen>> Default
+    for DaemonAsyncBuilderBase<SenderGen, SenderBuilderGen>
+{
     fn default() -> Self {
         Self {
             chain: Default::default(),
             deployment_id: Default::default(),
             sender_options: Default::default(),
-            sender: None,
+            sender: Default::default(),
+            state_path: Default::default(),
+            state: Default::default(),
+            sender_builder: PhantomData,
         }
     }
 }
 
-impl<SenderGen: SenderTrait> DaemonAsyncBuilderBase<SenderGen> {
+impl<SenderGen: SenderTrait, SenderBuilderGen: SenderBuilder<Sender = SenderGen>>
+    DaemonAsyncBuilderBase<SenderGen, SenderBuilderGen>
+{
     /// Set the chain the daemon will connect to
     pub fn chain(&mut self, chain: impl Into<ChainInfoOwned>) -> &mut Self {
         self.chain = Some(chain.into());
@@ -132,13 +129,8 @@
     }
 
     /// Build a daemon
-<<<<<<< HEAD
     pub async fn build(&self) -> Result<DaemonAsyncBase<SenderGen>, DaemonError> {
-        let chain = self
-=======
-    pub async fn build(&self) -> Result<DaemonAsync, DaemonError> {
         let chain_info = self
->>>>>>> e3d489e5
             .chain
             .clone()
             .ok_or(DaemonError::BuilderMissing("chain information".into()))?;
@@ -147,15 +139,6 @@
             .clone()
             .unwrap_or(DEFAULT_DEPLOYMENT.to_string());
 
-<<<<<<< HEAD
-        let state = Arc::new(DaemonState::new(chain, deployment_id, false).await?);
-        // if mnemonic provided, use it. Else use env variables to retrieve mnemonic
-
-        let sender = if let Some(sender) = self.sender.clone() {
-            sender
-        } else {
-            SenderGen::build(self.sender_options.clone(), &state).map_err(Into::into)?
-=======
         if chain_info.grpc_urls.is_empty() {
             return Err(DaemonError::GRPCListIsEmpty);
         }
@@ -184,32 +167,34 @@
             }
         };
         // if mnemonic provided, use it. Else use env variables to retrieve mnemonic
-        let sender_options = self.sender_options.clone();
-
-        let sender = match self.sender.clone() {
-            Some(sender) => match sender {
-                SenderBuilder::Mnemonic(mnemonic) => Sender::from_mnemonic_with_options(
-                    chain_info.clone(),
-                    grpc_channel,
-                    &mnemonic,
-                    sender_options,
-                )?,
-                SenderBuilder::Sender(mut sender) => {
-                    sender.set_options(self.sender_options.clone());
-                    sender.grpc_channel = grpc_channel;
-                    sender
-                }
-            },
-            None => Sender::new_with_options(chain_info.clone(), grpc_channel, sender_options)?,
+
+        let sender = if let Some(sender) = &self.sender {
+            sender.clone()
+        } else {
+            SenderBuilderGen::build(chain_info, grpc_channel, self.sender_options.clone())
+                .map_err(Into::into)?
         };
 
-        let daemon = DaemonAsync {
-            state,
-            sender: Arc::new(sender),
->>>>>>> e3d489e5
-        };
+        // let sender = match self.sender {
+        //     SenderBuilder::Mnemonic(mnemonic) => Sender::from_mnemonic_with_options(
+        //         chain_info.clone(),
+        //         grpc_channel,
+        //         &mnemonic,
+        //         self.sender_options,
+        //     )?,
+        //     SenderBuilder::DefaultSender(mut sender) => {
+        //         sender.set_options(self.sender_options.clone());
+        //         sender.grpc_channel = grpc_channel;
+        //         sender
+        //     }
+        //     SenderBuilder::Sender(e) => e,
+        //     SenderBuilder::None => {
+        //         Sender::new_with_options(chain_info.clone(), grpc_channel, self.sender_options)?
+        //     }
+        // };
 
         let daemon = DaemonAsyncBase { state, sender };
+
         print_if_log_disabled()?;
         Ok(daemon)
     }
@@ -224,6 +209,7 @@
             sender: value.sender,
             state: value.state,
             state_path: value.state_path,
+            sender_builder: PhantomData,
         }
     }
 }