use crate::{
    log::print_if_log_disabled, senders::sender_trait::SenderTrait, DaemonAsyncBase,
    DaemonBuilderBase, GrpcChannel, Wallet,
};

use super::{error::DaemonError, state::DaemonState};
use cw_orch_core::environment::ChainInfoOwned;
/// The default deployment id if none is provided
pub const DEFAULT_DEPLOYMENT: &str = "default";

#[derive(Clone)]
/// Create [`DaemonAsync`] through [`DaemonAsyncBuilder`]
/// ## Example
/// ```no_run
/// # tokio_test::block_on(async {
/// use cw_orch_daemon::{DaemonAsyncBuilder, networks};
/// let daemon = DaemonAsyncBuilder::default()
///     .chain(networks::LOCAL_JUNO)
///     .deployment_id("v0.1.0")
///     .build()
///     .await.unwrap();
/// # })
/// ```
pub struct DaemonAsyncBuilderBase<SenderGen: SenderTrait = Wallet> {
    // # Required
    pub(crate) chain: Option<ChainInfoOwned>,
    // # Optional
    pub(crate) deployment_id: Option<String>,
    pub(crate) state_path: Option<String>,
    /// State from rebuild or existing daemon
    pub(crate) state: Option<DaemonState>,
    pub(crate) write_on_change: Option<bool>,

<<<<<<< HEAD
    /* Rebuilder related options */
    pub(crate) state: Option<DaemonState>,
=======
    /* Sender related options */
    /// Wallet sender
    /// Will be used in priority when set
    pub(crate) sender: Option<SenderBuilder<All>>,
    /// Specify Daemon Sender Options
    pub(crate) sender_options: SenderOptions,
}
>>>>>>> 20eeaaaf

    // Sender options

    // # Optional indicated sender
    pub(crate) sender: Option<SenderGen>,

    /// Specify Daemon Sender Options
    pub(crate) sender_options: SenderGen::SenderOptions,
}

pub type DaemonAsyncBuilder = DaemonAsyncBuilderBase<Wallet>;

impl<SenderGen: SenderTrait> Default for DaemonAsyncBuilderBase<SenderGen> {
    fn default() -> Self {
        Self {
            chain: Default::default(),
            deployment_id: Default::default(),
            sender_options: Default::default(),
            sender: Default::default(),
            state_path: Default::default(),
            state: Default::default(),
        }
    }
}

impl DaemonAsyncBuilder {
    /// Specifies whether authz should be used with this daemon
    pub fn authz_granter(&mut self, granter: impl ToString) -> &mut Self {
        self.sender_options.set_authz_granter(granter);
        self
    }

    /// Specifies whether a fee grant should be used with this daemon
    pub fn fee_granter(&mut self, granter: impl ToString) -> &mut Self {
        self.sender_options.set_fee_granter(granter);
        self
    }

    /// Specifies the hd_index of the daemon sender
    pub fn hd_index(&mut self, index: u32) -> &mut Self {
        self.sender_options.hd_index = Some(index);
        self
    }

<<<<<<< HEAD
    /// Set the mnemonic to use with this chain.
    /// Defaults to env variable depending on the environment.
    ///
    /// Variables: LOCAL_MNEMONIC, TEST_MNEMONIC and MAIN_MNEMONIC
    pub fn mnemonic(&mut self, mnemonic: impl ToString) -> &mut Self {
        self.sender_options.mnemonic = Some(mnemonic.to_string());
        self
    }
}

impl<SenderGen: SenderTrait> DaemonAsyncBuilderBase<SenderGen> {
    /// Set the chain the daemon will connect to
    pub fn chain(&mut self, chain: impl Into<ChainInfoOwned>) -> &mut Self {
        self.chain = Some(chain.into());
        self
    }

    /// Set the deployment id to use for the daemon interactions
    /// Defaults to `default`
    pub fn deployment_id(&mut self, deployment_id: impl Into<String>) -> &mut Self {
        self.deployment_id = Some(deployment_id.into());
        self
    }

    /// Specifies a sender to use with this chain
    /// This will be used in priority when set on the builder
    pub fn sender<OtherSenderGen: SenderTrait>(
        &self,
        wallet: OtherSenderGen,
    ) -> DaemonAsyncBuilderBase<OtherSenderGen> {
        DaemonAsyncBuilderBase {
            chain: self.chain.clone(),
            deployment_id: self.deployment_id.clone(),
            state_path: self.state_path.clone(),
            state: self.state.clone(),
            sender: Some(wallet),
            sender_options: OtherSenderGen::SenderOptions::default(),
        }
    }

=======
    /// Reuse already existent [`DaemonState`]
    /// Useful for multi-chain scenarios
    pub fn state(&mut self, state: DaemonState) -> &mut Self {
        self.state = Some(state);
        self
    }

    /// Whether to write on every change of the state
    /// If `true` - writes to a file on every change
    /// If `false` - writes to a file when all Daemons dropped this [`DaemonState`] or [`DaemonState::force_write`] used
    /// Defaults to `true`
    pub fn write_on_change(&mut self, write_on_change: bool) -> &mut Self {
        self.write_on_change = Some(write_on_change);
        self
    }

>>>>>>> 20eeaaaf
    /// Specifies path to the daemon state file
    /// Defaults to env variable.
    ///
    /// Variable: STATE_FILE_ENV_NAME.
    #[allow(unused)]
    pub(crate) fn state_path(&mut self, path: impl ToString) -> &mut Self {
        self.state_path = Some(path.to_string());
        self
    }

    /// Build a daemon
    pub async fn build(&self) -> Result<DaemonAsyncBase<SenderGen>, DaemonError> {
        let chain_info = self
            .chain
            .clone()
            .ok_or(DaemonError::BuilderMissing("chain information".into()))?;
        let deployment_id = self
            .deployment_id
            .clone()
            .unwrap_or(DEFAULT_DEPLOYMENT.to_string());

        let state = match &self.state {
            Some(state) => {
                let mut state = state.clone();
                state.chain_data = chain_info.clone();
                state.deployment_id = deployment_id;
                if let Some(write_on_change) = self.write_on_change {
                    state.write_on_change = write_on_change;
                }
                state
            }
            None => {
                let json_file_path = self
                    .state_path
                    .clone()
                    .unwrap_or(DaemonState::state_file_path()?);

                DaemonState::new(
                    json_file_path,
                    chain_info.clone(),
                    deployment_id,
                    false,
                    self.write_on_change.unwrap_or(true),
                )?
            }
        };
        // if mnemonic provided, use it. Else use env variables to retrieve mnemonic

        let sender = if let Some(sender) = &self.sender {
            let mut sender = sender.clone();
            sender.set_options(self.sender_options.clone());
            sender
        } else {
            let chain_id = chain_info.chain_id.clone();
            let grpc_urls = chain_info.grpc_urls.clone();
            SenderGen::build(
                chain_info,
                GrpcChannel::connect(&grpc_urls, &chain_id).await?,
                self.sender_options.clone(),
            )
            .map_err(Into::into)?
        };

        let daemon = DaemonAsyncBase { state, sender };

        print_if_log_disabled()?;
        Ok(daemon)
    }
}

impl<SenderGen: SenderTrait> From<DaemonBuilderBase<SenderGen>>
    for DaemonAsyncBuilderBase<SenderGen>
{
    fn from(value: DaemonBuilderBase<SenderGen>) -> Self {
        DaemonAsyncBuilderBase {
            chain: value.chain,
            deployment_id: value.deployment_id,
            sender_options: value.sender_options,
            sender: value.sender,
            state: value.state,
            state_path: value.state_path,
            write_on_change: value.write_on_change,
        }
    }
}<|MERGE_RESOLUTION|>--- conflicted
+++ resolved
@@ -31,19 +31,6 @@
     pub(crate) state: Option<DaemonState>,
     pub(crate) write_on_change: Option<bool>,
 
-<<<<<<< HEAD
-    /* Rebuilder related options */
-    pub(crate) state: Option<DaemonState>,
-=======
-    /* Sender related options */
-    /// Wallet sender
-    /// Will be used in priority when set
-    pub(crate) sender: Option<SenderBuilder<All>>,
-    /// Specify Daemon Sender Options
-    pub(crate) sender_options: SenderOptions,
-}
->>>>>>> 20eeaaaf
-
     // Sender options
 
     // # Optional indicated sender
@@ -64,6 +51,7 @@
             sender: Default::default(),
             state_path: Default::default(),
             state: Default::default(),
+            write_on_change: None,
         }
     }
 }
@@ -87,7 +75,6 @@
         self
     }
 
-<<<<<<< HEAD
     /// Set the mnemonic to use with this chain.
     /// Defaults to env variable depending on the environment.
     ///
@@ -125,10 +112,10 @@
             state: self.state.clone(),
             sender: Some(wallet),
             sender_options: OtherSenderGen::SenderOptions::default(),
+            write_on_change: self.write_on_change.clone(),
         }
     }
 
-=======
     /// Reuse already existent [`DaemonState`]
     /// Useful for multi-chain scenarios
     pub fn state(&mut self, state: DaemonState) -> &mut Self {
@@ -145,7 +132,6 @@
         self
     }
 
->>>>>>> 20eeaaaf
     /// Specifies path to the daemon state file
     /// Defaults to env variable.
     ///
