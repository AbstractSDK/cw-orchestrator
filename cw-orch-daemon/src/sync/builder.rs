use bitcoin::secp256k1::All;
use ibc_chain_registry::chain::ChainData;

<<<<<<< HEAD
use crate::{sender::SenderOptions, DaemonAsyncBuilder};
=======
use crate::{
    sender::{Sender, SenderBuilder, SenderOptions},
    DaemonAsyncBuilder,
};
>>>>>>> 79758607

use super::{super::error::DaemonError, core::Daemon};

#[derive(Clone, Default)]
/// Create [`Daemon`] through [`DaemonBuilder`]
/// ## Example
/// ```no_run
///     use cw_orch_daemon::{networks, DaemonBuilder};
///
///     let Daemon = DaemonBuilder::default()
///         .chain(networks::LOCAL_JUNO)
///         .deployment_id("v0.1.0")
///         .build()
///         .unwrap();
/// ```
pub struct DaemonBuilder {
    // # Required
    pub(crate) chain: Option<ChainData>,
    pub(crate) handle: Option<tokio::runtime::Handle>,
    // # Optional
    pub(crate) deployment_id: Option<String>,
<<<<<<< HEAD
    /// Wallet mnemonic
    pub(crate) mnemonic: Option<String>,
=======

    /* Sender Options */
    /// Wallet sender
    /// Will be used in priority when set
    pub(crate) sender: Option<SenderBuilder<All>>,
>>>>>>> 79758607
    /// Specify Daemon Sender Options
    pub(crate) sender_options: SenderOptions,
}

impl DaemonBuilder {
    /// Set the chain the Daemon will connect to
    pub fn chain(&mut self, chain: impl Into<ChainData>) -> &mut Self {
        self.chain = Some(chain.into());
        self
    }

    /// Set the deployment id to use for the Daemon interactions
    /// Defaults to `default`
    pub fn deployment_id(&mut self, deployment_id: impl Into<String>) -> &mut Self {
        self.deployment_id = Some(deployment_id.into());
        self
    }

    /// Set the tokio runtime handle to use for the Daemon
    ///
    /// ## Example
    /// ```no_run
    /// use cw_orch_daemon::Daemon;
    /// use tokio::runtime::Runtime;
    /// let rt = Runtime::new().unwrap();
    /// let Daemon = Daemon::builder()
    ///     .handle(rt.handle())
    ///     // ...
    ///     .build()
    ///     .unwrap();
    /// ```
    pub fn handle(&mut self, handle: &tokio::runtime::Handle) -> &mut Self {
        self.handle = Some(handle.clone());
        self
    }

    /// Set the mnemonic to use with this chain.
    pub fn mnemonic(&mut self, mnemonic: impl ToString) -> &mut Self {
        self.sender = Some(SenderBuilder::Mnemonic(mnemonic.to_string()));
        self
    }

    /// Specifies a sender to use with this chain
    /// This will be used in priority when set on the builder
    pub fn sender(&mut self, wallet: Sender<All>) -> &mut Self {
        self.sender = Some(SenderBuilder::Sender(wallet));
        self
    }

    /// Specifies wether authz should be used with this daemon
    pub fn authz_granter(&mut self, granter: impl ToString) -> &mut Self {
        self.sender_options.set_authz_granter(granter.to_string());
        self
    }

    /// Specifies wether feegrant should be used with this daemon
    pub fn fee_granter(&mut self, granter: impl ToString) -> &mut Self {
        self.sender_options.set_fee_granter(granter.to_string());
        self
    }

    /// Specifies wether authz should be used with this daemon
    pub fn authz_granter(&mut self, granter: impl ToString) -> &mut Self {
        self.sender_options.set_authz_granter(granter.to_string());
        self
    }

    /// Specifies wether authz should be used with this daemon
    pub fn fee_granter(&mut self, granter: impl ToString) -> &mut Self {
        self.sender_options.set_fee_granter(granter.to_string());
        self
    }

    /// Build a Daemon
    pub fn build(&self) -> Result<Daemon, DaemonError> {
        let rt_handle = self
            .handle
            .clone()
            .ok_or(DaemonError::BuilderMissing("runtime handle".into()))?;
        // build the underlying daemon
        let daemon = rt_handle.block_on(DaemonAsyncBuilder::from(self.clone()).build())?;

        Ok(Daemon { rt_handle, daemon })
    }
}<|MERGE_RESOLUTION|>--- conflicted
+++ resolved
@@ -1,14 +1,10 @@
 use bitcoin::secp256k1::All;
 use ibc_chain_registry::chain::ChainData;
 
-<<<<<<< HEAD
-use crate::{sender::SenderOptions, DaemonAsyncBuilder};
-=======
 use crate::{
     sender::{Sender, SenderBuilder, SenderOptions},
     DaemonAsyncBuilder,
 };
->>>>>>> 79758607
 
 use super::{super::error::DaemonError, core::Daemon};
 
@@ -30,16 +26,11 @@
     pub(crate) handle: Option<tokio::runtime::Handle>,
     // # Optional
     pub(crate) deployment_id: Option<String>,
-<<<<<<< HEAD
-    /// Wallet mnemonic
-    pub(crate) mnemonic: Option<String>,
-=======
 
     /* Sender Options */
     /// Wallet sender
     /// Will be used in priority when set
     pub(crate) sender: Option<SenderBuilder<All>>,
->>>>>>> 79758607
     /// Specify Daemon Sender Options
     pub(crate) sender_options: SenderOptions,
 }
@@ -101,18 +92,6 @@
         self
     }
 
-    /// Specifies wether authz should be used with this daemon
-    pub fn authz_granter(&mut self, granter: impl ToString) -> &mut Self {
-        self.sender_options.set_authz_granter(granter.to_string());
-        self
-    }
-
-    /// Specifies wether authz should be used with this daemon
-    pub fn fee_granter(&mut self, granter: impl ToString) -> &mut Self {
-        self.sender_options.set_fee_granter(granter.to_string());
-        self
-    }
-
     /// Build a Daemon
     pub fn build(&self) -> Result<Daemon, DaemonError> {
         let rt_handle = self
