--- conflicted
+++ resolved
@@ -24,13 +24,8 @@
     pub(crate) deployment_id: Option<String>,
     /// Wallet mnemonic
     pub(crate) mnemonic: Option<String>,
-<<<<<<< HEAD
-    /// Sender specific options
-    pub sender_options: SenderOptions,
-=======
     /// Specify Daemon Sender Options
     pub(crate) sender_options: SenderOptions,
->>>>>>> 2c19a898
 }
 
 impl DaemonBuilder {
@@ -71,26 +66,21 @@
         self
     }
 
-    /// Specifies wether authz should be used with this daemon
-<<<<<<< HEAD
-    pub fn with_authz(&mut self, granter: impl ToString) -> &mut Self {
-        self.sender_options.authz_granter = Some(granter.to_string());
+    /// Specifies whether authz should be used with this daemon
+    pub fn authz_granter(&mut self, granter: impl ToString) -> &mut Self {
+        self.sender_options.set_authz_granter(granter);
         self
     }
 
-    /// Specifies the index of the key used for the mnemonic account
-    pub fn with_index(&mut self, index: u32) -> &mut Self {
-        self.sender_options.index = Some(index);
-=======
-    pub fn authz_granter(&mut self, granter: impl ToString) -> &mut Self {
-        self.sender_options.set_authz_granter(granter.to_string());
+    /// Specifies whether a fee grant should be used with this daemon
+    pub fn fee_granter(&mut self, granter: impl ToString) -> &mut Self {
+        self.sender_options.set_fee_granter(granter);
         self
     }
 
-    /// Specifies wether authz should be used with this daemon
-    pub fn fee_granter(&mut self, granter: impl ToString) -> &mut Self {
-        self.sender_options.set_fee_granter(granter.to_string());
->>>>>>> 2c19a898
+    /// Specifies the hd_index of the daemon sender
+    pub fn hd_index(&mut self, index: u32) -> &mut Self {
+        self.sender_options.hd_index = Some(index);
         self
     }
 
