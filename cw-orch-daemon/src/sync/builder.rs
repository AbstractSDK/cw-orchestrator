<<<<<<< HEAD
use crate::senders::sender_trait::SenderTrait;
=======
>>>>>>> e3d489e5
use crate::{
    senders::base_sender::{Sender, SenderBuilder, SenderOptions},
    DaemonAsyncBuilder,
};
<<<<<<< HEAD
use crate::{Wallet, RUNTIME};
=======
use crate::{DaemonState, RUNTIME};
>>>>>>> e3d489e5
use bitcoin::secp256k1::All;
use cw_orch_core::environment::ChainInfoOwned;

use self::generic::DaemonBuilderBase;

use super::{super::error::DaemonError, core::Daemon};

#[derive(Clone, Default)]
/// Create [`Daemon`] through [`DaemonBuilder`]
/// ## Example
/// ```no_run
///     use cw_orch_daemon::{networks, DaemonBuilder};
///
///     let Daemon = DaemonBuilder::default()
///         .chain(networks::LOCAL_JUNO)
///         .deployment_id("v0.1.0")
///         .build()
///         .unwrap();
/// ```
pub struct DaemonBuilder {
    // # Required
    pub(crate) chain: Option<ChainInfoOwned>,
    // # Optional
    pub(crate) handle: Option<tokio::runtime::Handle>,
    pub(crate) deployment_id: Option<String>,
    pub(crate) overwrite_grpc_url: Option<String>,
    pub(crate) gas_denom: Option<String>,
    pub(crate) gas_fee: Option<f64>,
    pub(crate) state_path: Option<String>,

    pub(crate) sender: Option<Wallet>,

    // /* Sender Options */
    // /// Wallet sender
    // pub(crate) sender: SenderBuilder<All>,
    /// Specify Daemon Sender Options
    pub(crate) sender_options: SenderOptions,

    /* Rebuilder related options */
    pub(crate) state: Option<DaemonState>,
}

impl DaemonBuilder {
    /// Set the chain the Daemon will connect to
    pub fn chain(&mut self, chain: impl Into<ChainInfoOwned>) -> &mut Self {
        self.chain = Some(chain.into());
        self
    }

    /// Set the deployment id to use for the Daemon interactions
    /// Defaults to `default`
    pub fn deployment_id(&mut self, deployment_id: impl Into<String>) -> &mut Self {
        self.deployment_id = Some(deployment_id.into());
        self
    }

    /// Set a custom tokio runtime handle to use for the Daemon
    ///
    /// ## Example
    /// ```no_run
    /// use cw_orch_daemon::Daemon;
    /// use tokio::runtime::Runtime;
    /// let rt = Runtime::new().unwrap();
    /// let Daemon = Daemon::builder()
    ///     .handle(rt.handle())
    ///     // ...
    ///     .build()
    ///     .unwrap();
    /// ```
    pub fn handle(&mut self, handle: &tokio::runtime::Handle) -> &mut Self {
        self.handle = Some(handle.clone());
        self
    }

    //TODO
    // /// Set the mnemonic to use with this chain.
    // pub fn mnemonic(&mut self, mnemonic: impl ToString) -> &mut Self {
    //     self.sender = Some(SenderBuilder::Mnemonic(mnemonic.to_string()));
    //     self
    // }

    // /// Specifies a sender to use with this chain
    // /// This will be used in priority when set on the builder
    // pub fn sender(&mut self, wallet: Sender<All>) -> &mut Self {
    //     self.sender = Some(SenderBuilder::Sender(wallet));
    //     self
    // }

    /// Specifies wether authz should be used with this daemon
    pub fn authz_granter(&mut self, granter: impl ToString) -> &mut Self {
        self.sender_options.set_authz_granter(granter.to_string());
        self
    }

    /// Specifies wether feegrant should be used with this daemon
    pub fn fee_granter(&mut self, granter: impl ToString) -> &mut Self {
        self.sender_options.set_fee_granter(granter.to_string());
        self
    }

    /// Specifies the hd_index of the daemon sender
    pub fn hd_index(&mut self, index: u32) -> &mut Self {
        self.sender_options.hd_index = Some(index);
        self
    }

    /// Overwrites the grpc_url used to interact with the chain
    pub fn grpc_url(&mut self, url: &str) -> &mut Self {
        self.overwrite_grpc_url = Some(url.to_string());
        self
    }

    /// Overwrites the gas denom used for broadcasting transactions.
    /// Behavior :
    /// - If no gas denom is provided, the first gas denom specified in the `self.chain` is used
    /// - If no gas fee is provided, the first gas fee specified in the self.chain is used
    pub fn gas(&mut self, gas_denom: Option<&str>, gas_fee: Option<f64>) -> &mut Self {
        self.gas_denom = gas_denom.map(ToString::to_string);
        self.gas_fee = gas_fee.map(Into::into);
        self
    }

<<<<<<< HEAD
    pub fn set_sender<SenderGen: SenderTrait>(
        &self,
        sender: SenderGen,
    ) -> DaemonBuilderBase<SenderGen> {
        DaemonBuilderBase::from_wallet_builder(self, sender)
=======
    /// Specifies path to the daemon state file
    /// Defaults to env variable.
    ///
    /// Variable: STATE_FILE_ENV_NAME.
    pub fn state_path(&mut self, path: impl ToString) -> &mut Self {
        self.state_path = Some(path.to_string());
        self
>>>>>>> e3d489e5
    }

    /// Build a Daemon
    pub fn build(&self) -> Result<Daemon, DaemonError> {
        let rt_handle = self
            .handle
            .clone()
            .unwrap_or_else(|| RUNTIME.handle().clone());

        let mut chain = self
            .get_built_chain_object()
            .ok_or(DaemonError::BuilderMissing("chain information".into()))?;

        let mut builder = self.clone();
        builder.chain = Some(chain);

        // build the underlying daemon
        let daemon = rt_handle.block_on(DaemonAsyncBuilder::from(builder).build())?;

        Ok(Daemon { rt_handle, daemon })
    }

    fn get_built_chain_object(&self) -> Option<ChainInfoOwned> {
        self.chain.clone().map(|mut chain| {
            // Override gas fee
            overwrite_fee(&mut chain, self.gas_denom.clone(), self.gas_fee);
            // Override grpc_url
            overwrite_grpc_url(&mut chain, self.overwrite_grpc_url.clone());
            chain
        })
    }
}

fn overwrite_fee(chain: &mut ChainInfoOwned, denom: Option<String>, amount: Option<f64>) {
    if let Some(denom) = denom {
        chain.gas_denom = denom.to_string()
    }
    chain.gas_price = amount.unwrap_or(chain.gas_price);
}

fn overwrite_grpc_url(chain: &mut ChainInfoOwned, grpc_url: Option<String>) {
    if let Some(grpc_url) = grpc_url {
        chain.grpc_urls = vec![grpc_url.to_string()]
    }
}

pub mod generic {
    use cw_orch_core::environment::ChainInfoOwned;

    use crate::{senders::sender_trait::SenderTrait, DaemonBuilder};

    #[derive(Clone)]
    #[non_exhaustive] // To avoid building directly
    /// TODO : doc comments
    pub struct DaemonBuilderBase<SenderGen: SenderTrait> {
        // # Required
        pub(crate) chain: Option<ChainInfoOwned>,
        // # Optional
        pub(crate) handle: Option<tokio::runtime::Handle>,
        pub(crate) deployment_id: Option<String>,

        /* Sender Options */
        pub(crate) sender: SenderGen,
    }

    impl<SenderGen: SenderTrait> DaemonBuilderBase<SenderGen> {
        pub fn from_wallet_builder(builder: &DaemonBuilder, sender: SenderGen) -> Self {
            DaemonBuilderBase {
                chain: builder.get_built_chain_object(),
                handle: builder.handle.clone(),
                deployment_id: builder.deployment_id.clone(),
                sender,
            }
        }
    }
}

#[cfg(test)]
mod test {
    use cw_orch_core::environment::TxHandler;
    use cw_orch_networks::networks::OSMOSIS_1;

    use crate::DaemonBuilder;
    pub const DUMMY_MNEMONIC:&str = "chapter wrist alcohol shine angry noise mercy simple rebel recycle vehicle wrap morning giraffe lazy outdoor noise blood ginger sort reunion boss crowd dutch";

    #[test]
    #[serial_test::serial]
    fn grpc_override() {
        let mut chain = OSMOSIS_1;
        chain.grpc_urls = &[];
        let daemon = DaemonBuilder::default()
            .chain(chain)
            .mnemonic(DUMMY_MNEMONIC)
            .grpc_url(OSMOSIS_1.grpc_urls[0])
            .build()
            .unwrap();

        assert_eq!(daemon.daemon.sender.chain_info.grpc_urls.len(), 1);
        assert_eq!(
            daemon.daemon.sender.chain_info.grpc_urls[0],
            OSMOSIS_1.grpc_urls[0].to_string(),
        );
    }

    #[test]
    #[serial_test::serial]
    fn fee_amount_override() {
        let fee_amount = 1.3238763;
        let daemon = DaemonBuilder::default()
            .chain(OSMOSIS_1)
            .mnemonic(DUMMY_MNEMONIC)
            .gas(None, Some(fee_amount))
            .build()
            .unwrap();
        println!("chain {:?}", daemon.daemon.sender.chain_info);

        assert_eq!(daemon.daemon.sender.chain_info.gas_price, fee_amount);
    }

    #[test]
    #[serial_test::serial]
    fn fee_denom_override() {
        let token = "my_token";
        let daemon = DaemonBuilder::default()
            .chain(OSMOSIS_1)
            .mnemonic(DUMMY_MNEMONIC)
            .gas(Some(token), None)
            .build()
            .unwrap();

        assert_eq!(daemon.daemon.sender.chain_info.gas_denom, token.to_string());
    }

    #[test]
    #[serial_test::serial]
    fn fee_override() {
        let fee_amount = 1.3238763;
        let token = "my_token";
        let daemon = DaemonBuilder::default()
            .chain(OSMOSIS_1)
            .mnemonic(DUMMY_MNEMONIC)
            .gas(Some(token), Some(fee_amount))
            .build()
            .unwrap();

        assert_eq!(daemon.daemon.sender.chain_info.gas_denom, token.to_string());

        assert_eq!(daemon.daemon.sender.chain_info.gas_price, fee_amount);
    }

    #[test]
    #[serial_test::serial]
    fn hd_index_re_generates_sender() -> anyhow::Result<()> {
        let daemon = DaemonBuilder::default()
            .chain(OSMOSIS_1)
            .mnemonic(DUMMY_MNEMONIC)
            .build()
            .unwrap();

        let indexed_daemon = daemon.rebuild().hd_index(56).build().unwrap();

        assert_ne!(
            daemon.sender().to_string(),
            indexed_daemon.sender().to_string()
        );

        Ok(())
    }
}<|MERGE_RESOLUTION|>--- conflicted
+++ resolved
@@ -1,17 +1,6 @@
-<<<<<<< HEAD
 use crate::senders::sender_trait::SenderTrait;
-=======
->>>>>>> e3d489e5
-use crate::{
-    senders::base_sender::{Sender, SenderBuilder, SenderOptions},
-    DaemonAsyncBuilder,
-};
-<<<<<<< HEAD
-use crate::{Wallet, RUNTIME};
-=======
-use crate::{DaemonState, RUNTIME};
->>>>>>> e3d489e5
-use bitcoin::secp256k1::All;
+use crate::{senders::base_sender::SenderOptions, DaemonAsyncBuilder};
+use crate::{DaemonState, Wallet, RUNTIME};
 use cw_orch_core::environment::ChainInfoOwned;
 
 use self::generic::DaemonBuilderBase;
@@ -133,13 +122,12 @@
         self
     }
 
-<<<<<<< HEAD
     pub fn set_sender<SenderGen: SenderTrait>(
         &self,
         sender: SenderGen,
     ) -> DaemonBuilderBase<SenderGen> {
         DaemonBuilderBase::from_wallet_builder(self, sender)
-=======
+    }
     /// Specifies path to the daemon state file
     /// Defaults to env variable.
     ///
@@ -147,7 +135,6 @@
     pub fn state_path(&mut self, path: impl ToString) -> &mut Self {
         self.state_path = Some(path.to_string());
         self
->>>>>>> e3d489e5
     }
 
     /// Build a Daemon
