use std::fmt::Debug;

use super::super::senders::base_sender::Wallet;
use crate::{
    queriers::{Bank, CosmWasm, Node},
    CosmTxResponse, DaemonAsyncBase, DaemonBuilder, DaemonError, DaemonState,
};
use cosmwasm_std::{Addr, Coin};
use cw_orch_core::{
    contract::{interface_traits::Uploadable, WasmPath},
    environment::{ChainState, DefaultQueriers, QueryHandler, TxHandler},
};
use cw_orch_traits::stargate::Stargate;
use serde::Serialize;
use tokio::runtime::Handle;
use tonic::transport::Channel;

use crate::senders::sender_trait::SenderTrait;

#[derive(Clone)]
/**
    Represents a blockchain node.
    Is constructed with the [DaemonBuilder].

    ## Usage

    ```rust,no_run
    use cw_orch_daemon::{Daemon, networks};
    use tokio::runtime::Runtime;

    let rt = Runtime::new().unwrap();
    let daemon: Daemon = Daemon::builder()
        .chain(networks::JUNO_1)
        .build()
        .unwrap();
    ```
    ## Environment Execution

    The Daemon implements [`TxHandler`] which allows you to perform transactions on the chain.

    ## Querying

    Different Cosmos SDK modules can be queried through the daemon by calling the [`Daemon.query_client<Querier>`] method with a specific querier.
    See [Querier](crate::queriers) for examples.
*/
pub struct DaemonBase<SenderGen: SenderTrait> {
    pub daemon: DaemonAsyncBase<SenderGen>,
    /// Runtime handle to execute async tasks
    pub rt_handle: Handle,
}

pub type Daemon = DaemonBase<Wallet>;

impl<SenderGen: SenderTrait> DaemonBase<SenderGen> {
    /// Get the daemon builder
    pub fn builder() -> DaemonBuilder {
        DaemonBuilder::default()
    }

    /// Get the channel configured for this Daemon
    pub fn channel(&self) -> Channel {
        self.daemon.sender.grpc_channel.clone()
    }

    /// Get the channel configured for this Daemon
    pub fn wallet(&self) -> SenderGen {
        self.daemon.sender.clone()
    }

<<<<<<< HEAD
    // /// Returns a new [`DaemonBuilder`] with the current configuration.
    // /// Does not consume the original [`Daemon`].
    // pub fn rebuild(&self) -> DaemonBuilderBase<SenderGen> {
    //     let mut builder = Self::builder();
    //     builder
    //     .chain(self.state().chain_data.clone())
    //     .sender((*self.daemon.sender).clone())
    //     .deployment_id(&self.state().deployment_id);
    //     builder
    // }
=======
    /// Returns a new [`DaemonBuilder`] with the current configuration.
    /// Does not consume the original [`Daemon`].
    pub fn rebuild(&self) -> DaemonBuilder {
        let mut builder = DaemonBuilder {
            state: Some(self.state()),
            ..Default::default()
        };
        builder
            .chain(self.daemon.sender.chain_info.clone())
            .sender((*self.daemon.sender).clone());
        builder
    }
>>>>>>> e3d489e5

    /// Flushes all the state related to the current chain
    /// Only works on Local networks
    pub fn flush_state(&mut self) -> Result<(), DaemonError> {
        self.daemon.flush_state()
    }
}

<<<<<<< HEAD
impl<SenderGen: SenderTrait> ChainState for DaemonBase<SenderGen> {
    type Out = Arc<DaemonState>;
=======
impl ChainState for Daemon {
    type Out = DaemonState;
>>>>>>> e3d489e5

    fn state(&self) -> Self::Out {
        self.daemon.state.clone()
    }
}

// Execute on the real chain, returns tx response
impl<SenderGen: SenderTrait> TxHandler for DaemonBase<SenderGen> {
    type Response = CosmTxResponse;
    type Error = DaemonError;
    type ContractSource = WasmPath;
    type Sender = SenderGen;

    fn sender(&self) -> Addr {
        self.daemon.sender.address().unwrap()
    }

    fn set_sender(&mut self, sender: Self::Sender) {
        self.daemon.sender = sender
    }

    fn upload<T: Uploadable>(&self, uploadable: &T) -> Result<Self::Response, DaemonError> {
        self.rt_handle.block_on(self.daemon.upload(uploadable))
    }

    fn execute<E: Serialize>(
        &self,
        exec_msg: &E,
        coins: &[cosmwasm_std::Coin],
        contract_address: &Addr,
    ) -> Result<Self::Response, DaemonError> {
        self.rt_handle
            .block_on(self.daemon.execute(exec_msg, coins, contract_address))
    }

    fn instantiate<I: Serialize + Debug>(
        &self,
        code_id: u64,
        init_msg: &I,
        label: Option<&str>,
        admin: Option<&Addr>,
        coins: &[Coin],
    ) -> Result<Self::Response, DaemonError> {
        self.rt_handle.block_on(
            self.daemon
                .instantiate(code_id, init_msg, label, admin, coins),
        )
    }

    fn migrate<M: Serialize + Debug>(
        &self,
        migrate_msg: &M,
        new_code_id: u64,
        contract_address: &Addr,
    ) -> Result<Self::Response, DaemonError> {
        self.rt_handle.block_on(
            self.daemon
                .migrate(migrate_msg, new_code_id, contract_address),
        )
    }

    fn instantiate2<I: Serialize + Debug>(
        &self,
        code_id: u64,
        init_msg: &I,
        label: Option<&str>,
        admin: Option<&Addr>,
        coins: &[cosmwasm_std::Coin],
        salt: cosmwasm_std::Binary,
    ) -> Result<Self::Response, Self::Error> {
        self.rt_handle.block_on(
            self.daemon
                .instantiate2(code_id, init_msg, label, admin, coins, salt),
        )
    }
}

impl<SenderGen: SenderTrait> Stargate for DaemonBase<SenderGen> {
    fn commit_any<R>(
        &self,
        msgs: Vec<prost_types::Any>,
        memo: Option<&str>,
    ) -> Result<Self::Response, Self::Error> {
        self.rt_handle
            .block_on(
                self.wallet().commit_tx_any(
                    msgs.iter()
                        .map(|msg| cosmrs::Any {
                            type_url: msg.type_url.clone(),
                            value: msg.value.clone(),
                        })
                        .collect(),
                    memo,
                ),
            )
            .map_err(Into::into)
    }
}

impl<SenderGen: SenderTrait> QueryHandler for DaemonBase<SenderGen> {
    type Error = DaemonError;

    fn wait_blocks(&self, amount: u64) -> Result<(), DaemonError> {
        self.rt_handle.block_on(self.daemon.wait_blocks(amount))?;

        Ok(())
    }

    fn wait_seconds(&self, secs: u64) -> Result<(), DaemonError> {
        self.rt_handle.block_on(self.daemon.wait_seconds(secs))?;

        Ok(())
    }

    fn next_block(&self) -> Result<(), DaemonError> {
        self.rt_handle.block_on(self.daemon.next_block())?;

        Ok(())
    }
}

impl<SenderGen: SenderTrait> DefaultQueriers for DaemonBase<SenderGen> {
    type Bank = Bank;
    type Wasm = CosmWasm<SenderGen>;
    type Node = Node;
}<|MERGE_RESOLUTION|>--- conflicted
+++ resolved
@@ -67,31 +67,18 @@
         self.daemon.sender.clone()
     }
 
-<<<<<<< HEAD
     // /// Returns a new [`DaemonBuilder`] with the current configuration.
     // /// Does not consume the original [`Daemon`].
     // pub fn rebuild(&self) -> DaemonBuilderBase<SenderGen> {
-    //     let mut builder = Self::builder();
-    //     builder
-    //     .chain(self.state().chain_data.clone())
-    //     .sender((*self.daemon.sender).clone())
-    //     .deployment_id(&self.state().deployment_id);
-    //     builder
+    //     let mut builder = DaemonBuilder {
+    //     state: Some(self.state()),
+    //     ..Default::default()
+    // };
+    // builder
+    //     .chain(self.daemon.sender.chain_info.clone())
+    //     .sender((*self.daemon.sender).clone());
+    // builder
     // }
-=======
-    /// Returns a new [`DaemonBuilder`] with the current configuration.
-    /// Does not consume the original [`Daemon`].
-    pub fn rebuild(&self) -> DaemonBuilder {
-        let mut builder = DaemonBuilder {
-            state: Some(self.state()),
-            ..Default::default()
-        };
-        builder
-            .chain(self.daemon.sender.chain_info.clone())
-            .sender((*self.daemon.sender).clone());
-        builder
-    }
->>>>>>> e3d489e5
 
     /// Flushes all the state related to the current chain
     /// Only works on Local networks
@@ -100,13 +87,8 @@
     }
 }
 
-<<<<<<< HEAD
 impl<SenderGen: SenderTrait> ChainState for DaemonBase<SenderGen> {
-    type Out = Arc<DaemonState>;
-=======
-impl ChainState for Daemon {
     type Out = DaemonState;
->>>>>>> e3d489e5
 
     fn state(&self) -> Self::Out {
         self.daemon.state.clone()
