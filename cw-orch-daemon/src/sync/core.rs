--- conflicted
+++ resolved
@@ -4,11 +4,7 @@
 
 use crate::{
     queriers::{DaemonQuerier, Node},
-<<<<<<< HEAD
-    ChannelAccess, CosmTxResponse, DaemonBuilder, DaemonError, RcDaemonState,
-=======
-    CosmTxResponse, DaemonBuilder, DaemonError, DaemonState,
->>>>>>> d6d4111c
+    CosmTxResponse, DaemonBuilder, DaemonError, DaemonState, ChannelAccess,
 };
 
 use cosmrs::tendermint::Time;
