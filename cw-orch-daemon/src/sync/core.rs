use std::{fmt::Debug, sync::Arc, time::Duration};

use super::super::{sender::Wallet, DaemonAsync};
use crate::{
    queriers::{DaemonQuerier, Node},
    CosmTxResponse, DaemonBuilder, DaemonError, DaemonState,
};

use cosmrs::tendermint::Time;
use cosmwasm_std::{Addr, Coin};
use cw_orch_core::{
    contract::{interface_traits::Uploadable, WasmPath},
<<<<<<< HEAD
    environment::{queriers::QueryHandler, ChainState, TxHandler},
=======
    environment::{BankQuerier, ChainState, EnvironmentInfo, EnvironmentQuerier, TxHandler},
>>>>>>> a990cbea
};
use cw_orch_traits::stargate::Stargate;
use serde::Serialize;
use tokio::runtime::Handle;
use tonic::transport::Channel;

#[derive(Clone)]
/**
    Represents a blockchain node.
    Is constructed with the [DaemonBuilder].

    ## Usage

    ```rust,no_run
    use cw_orch_daemon::{Daemon, networks};
    use tokio::runtime::Runtime;

    let rt = Runtime::new().unwrap();
    let daemon: Daemon = Daemon::builder()
        .chain(networks::JUNO_1)
        .handle(rt.handle())
        .build()
        .unwrap();
    ```
    ## Environment Execution

    The Daemon implements [`TxHandler`] which allows you to perform transactions on the chain.

    ## Querying

    Different Cosmos SDK modules can be queried through the daemon by calling the [`Daemon.query_client<Querier>`] method with a specific querier.
    See [Querier](crate::queriers) for examples.
*/
pub struct Daemon {
    pub daemon: DaemonAsync,
    /// Runtime handle to execute async tasks
    pub rt_handle: Handle,
}

impl Daemon {
    /// Get the daemon builder
    pub fn builder() -> DaemonBuilder {
        DaemonBuilder::default()
    }

    /// Perform a query with a given querier
    /// See [Querier](crate::queriers) for examples.
    pub fn query_client<Querier: DaemonQuerier>(&self) -> Querier {
        self.daemon.query_client()
    }

    /// Get the channel configured for this Daemon
    pub fn channel(&self) -> Channel {
        self.daemon.state.grpc_channel.clone()
    }

    /// Get the channel configured for this Daemon
    pub fn wallet(&self) -> Wallet {
        self.daemon.sender.clone()
    }

    /// Returns a new [`DaemonBuilder`] with the current configuration.
    /// Does not consume the original [`Daemon`].
    pub fn rebuild(&self) -> DaemonBuilder {
        let mut builder = Self::builder();
        builder
            .chain(self.state().chain_data.clone())
            .sender((*self.daemon.sender).clone())
            .handle(&self.rt_handle)
            .deployment_id(&self.state().deployment_id);
        builder
    }
}

impl ChainState for Daemon {
    type Out = Arc<DaemonState>;

    fn state(&self) -> Self::Out {
        self.daemon.state.clone()
    }
}

// Execute on the real chain, returns tx response
impl TxHandler for Daemon {
    type Response = CosmTxResponse;
    type Error = DaemonError;
    type ContractSource = WasmPath;
    type Sender = Wallet;

    fn sender(&self) -> Addr {
        self.daemon.sender.address().unwrap()
    }

    fn set_sender(&mut self, sender: Self::Sender) {
        self.daemon.sender = sender
    }

    fn upload(&self, uploadable: &impl Uploadable) -> Result<Self::Response, DaemonError> {
        self.rt_handle.block_on(self.daemon.upload(uploadable))
    }

    fn execute<E: Serialize>(
        &self,
        exec_msg: &E,
        coins: &[cosmwasm_std::Coin],
        contract_address: &Addr,
    ) -> Result<Self::Response, DaemonError> {
        self.rt_handle
            .block_on(self.daemon.execute(exec_msg, coins, contract_address))
    }

    fn instantiate<I: Serialize + Debug>(
        &self,
        code_id: u64,
        init_msg: &I,
        label: Option<&str>,
        admin: Option<&Addr>,
        coins: &[Coin],
    ) -> Result<Self::Response, DaemonError> {
        self.rt_handle.block_on(
            self.daemon
                .instantiate(code_id, init_msg, label, admin, coins),
        )
    }

    fn migrate<M: Serialize + Debug>(
        &self,
        migrate_msg: &M,
        new_code_id: u64,
        contract_address: &Addr,
    ) -> Result<Self::Response, DaemonError> {
        self.rt_handle.block_on(
            self.daemon
                .migrate(migrate_msg, new_code_id, contract_address),
        )
    }
}

impl Stargate for Daemon {
    fn commit_any<R>(
        &self,
        msgs: Vec<prost_types::Any>,
        memo: Option<&str>,
    ) -> Result<Self::Response, Self::Error> {
        self.rt_handle.block_on(
            self.wallet().commit_tx_any(
                msgs.iter()
                    .map(|msg| cosmrs::Any {
                        type_url: msg.type_url.clone(),
                        value: msg.value.clone(),
                    })
                    .collect(),
                memo,
            ),
        )
    }
}

impl QueryHandler for Daemon {
    type Error = DaemonError;

    fn wait_blocks(&self, amount: u64) -> Result<(), DaemonError> {
        let mut last_height = self
            .rt_handle
            .block_on(self.query_client::<Node>().block_height())?;
        let end_height = last_height + amount;

        while last_height < end_height {
            // wait
            self.rt_handle
                .block_on(tokio::time::sleep(Duration::from_secs(4)));

            // ping latest block
            last_height = self
                .rt_handle
                .block_on(self.query_client::<Node>().block_height())?;
        }
        Ok(())
    }

    fn wait_seconds(&self, secs: u64) -> Result<(), DaemonError> {
        self.rt_handle
            .block_on(tokio::time::sleep(Duration::from_secs(secs)));

        Ok(())
    }

    fn next_block(&self) -> Result<(), DaemonError> {
        let mut last_height = self
            .rt_handle
            .block_on(self.query_client::<Node>().block_height())?;
        let end_height = last_height + 1;

        while last_height < end_height {
            // wait
            self.rt_handle
                .block_on(tokio::time::sleep(Duration::from_secs(4)));

            // ping latest block
            last_height = self
                .rt_handle
                .block_on(self.query_client::<Node>().block_height())?;
        }
        Ok(())
    }

    fn block_info(&self) -> Result<cosmwasm_std::BlockInfo, DaemonError> {
        let block = self
            .rt_handle
            .block_on(self.query_client::<Node>().latest_block())?;
        let since_epoch = block.header.time.duration_since(Time::unix_epoch())?;
        let time = cosmwasm_std::Timestamp::from_nanos(since_epoch.as_nanos() as u64);
        Ok(cosmwasm_std::BlockInfo {
            height: block.header.height.value(),
            time,
            chain_id: block.header.chain_id.to_string(),
        })
    }

    fn query<
        Q: serde::Serialize + std::fmt::Debug,
        T: serde::Serialize + serde::de::DeserializeOwned,
    >(
        &self,
        query_msg: &Q,
        contract_address: &cosmwasm_std::Addr,
    ) -> Result<T, Self::Error> {
        self.rt_handle
            .block_on(self.daemon.query(query_msg, contract_address))
    }
}

impl EnvironmentQuerier for Daemon {
    fn env_info(&self) -> EnvironmentInfo {
        let state = &self.daemon.sender.daemon_state;
        EnvironmentInfo {
            chain_id: state.chain_data.chain_id.to_string(),
            chain_name: state.chain_data.chain_name.clone(),
            deployment_id: state.deployment_id.clone(),
        }
    }
}<|MERGE_RESOLUTION|>--- conflicted
+++ resolved
@@ -10,11 +10,7 @@
 use cosmwasm_std::{Addr, Coin};
 use cw_orch_core::{
     contract::{interface_traits::Uploadable, WasmPath},
-<<<<<<< HEAD
     environment::{queriers::QueryHandler, ChainState, TxHandler},
-=======
-    environment::{BankQuerier, ChainState, EnvironmentInfo, EnvironmentQuerier, TxHandler},
->>>>>>> a990cbea
 };
 use cw_orch_traits::stargate::Stargate;
 use serde::Serialize;
@@ -245,15 +241,4 @@
         self.rt_handle
             .block_on(self.daemon.query(query_msg, contract_address))
     }
-}
-
-impl EnvironmentQuerier for Daemon {
-    fn env_info(&self) -> EnvironmentInfo {
-        let state = &self.daemon.sender.daemon_state;
-        EnvironmentInfo {
-            chain_id: state.chain_data.chain_id.to_string(),
-            chain_name: state.chain_data.chain_name.clone(),
-            deployment_id: state.deployment_id.clone(),
-        }
-    }
 }