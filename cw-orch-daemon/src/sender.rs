--- conflicted
+++ resolved
@@ -61,12 +61,9 @@
 pub struct SenderOptions {
     pub authz_granter: Option<String>,
     pub fee_granter: Option<String>,
-<<<<<<< HEAD
     pub hd_index: Option<u32>,
-=======
     /// Wallet mnemonic
     pub mnemonic: Option<String>,
->>>>>>> 28965dbb
 }
 
 impl SenderOptions {
@@ -117,18 +114,13 @@
         };
 
         let secp = Secp256k1::new();
-<<<<<<< HEAD
         let p_key: PrivateKey = PrivateKey::from_words(
             &secp,
-            mnemonic,
+            &mnemonic,
             0,
             options.hd_index.unwrap_or(0),
             daemon_state.chain_data.slip44,
         )?;
-=======
-        let p_key: PrivateKey =
-            PrivateKey::from_words(&secp, &mnemonic, 0, 0, daemon_state.chain_data.slip44)?;
->>>>>>> 28965dbb
 
         let sender = Sender {
             daemon_state: daemon_state.clone(),
