use crate::{
    networks::ChainKind,
    proto::injective::ETHEREUM_COIN_TYPE,
    queriers,
    tx_broadcaster::{
        account_sequence_strategy, assert_broadcast_code_cosm_response, insufficient_fee_strategy,
        TxBroadcaster,
    },
};

use super::{
    cosmos_modules::{self, auth::BaseAccount},
    error::DaemonError,
    queriers::{DaemonQuerier, Node},
    state::DaemonState,
    tx_builder::TxBuilder,
    tx_resp::CosmTxResponse,
};
use crate::proto::injective::InjectiveEthAccount;

#[cfg(feature = "eth")]
use crate::proto::injective::InjectiveSigner;

use crate::{core::parse_cw_coins, keys::private::PrivateKey};
use cosmrs::{
    bank::MsgSend,
    crypto::secp256k1::SigningKey,
    proto::traits::Message,
    tendermint::chain::Id,
    tx::{self, ModeInfo, Msg, Raw, SignDoc, SignMode, SignerInfo},
    AccountId, Any,
};
use cosmwasm_std::{coin, Addr, Coin};
use cw_orch_core::{log::LOCAL_LOGS, CwOrchEnvVars};

use secp256k1::{All, Context, Secp256k1, Signing};
use std::{convert::TryFrom, rc::Rc, str::FromStr};

use cosmos_modules::vesting::PeriodicVestingAccount;
use tonic::transport::Channel;

const GAS_BUFFER: f64 = 1.3;
const BUFFER_THRESHOLD: u64 = 200_000;
const SMALL_GAS_BUFFER: f64 = 1.4;

/// A wallet is a sender of transactions, can be safely cloned and shared within the same thread.
pub type Wallet = Rc<Sender<All>>;

/// Signer of the transactions and helper for address derivation
/// This is the main interface for simulating and signing transactions
pub struct Sender<C: Signing + Context> {
    pub private_key: PrivateKey,
    pub secp: Secp256k1<C>,
    pub(crate) daemon_state: Rc<DaemonState>,
}

impl Sender<All> {
    pub fn new(daemon_state: &Rc<DaemonState>) -> Result<Sender<All>, DaemonError> {
        let kind = ChainKind::from(daemon_state.chain_data.network_type.clone());
        // NETWORK_MNEMONIC_GROUP
        let env_variable_name = kind.mnemonic_env_variable_name();
        let mnemonic = kind.mnemonic().unwrap_or_else(|_| {
            panic!(
                "Wallet mnemonic environment variable {} not set.",
                env_variable_name
            )
        });

        Self::from_mnemonic(daemon_state, &mnemonic)
    }

    /// Construct a new Sender from a mnemonic
    pub fn from_mnemonic(
        daemon_state: &Rc<DaemonState>,
        mnemonic: &str,
    ) -> Result<Sender<All>, DaemonError> {
        let secp = Secp256k1::new();
        let p_key: PrivateKey =
            PrivateKey::from_words(&secp, mnemonic, 0, 0, daemon_state.chain_data.slip44)?;

        let sender = Sender {
            daemon_state: daemon_state.clone(),
            private_key: p_key,
            secp,
        };
        log::info!(
            target: LOCAL_LOGS,
            "Interacting with {} using address: {}",
            daemon_state.chain_data.chain_id,
            sender.pub_addr_str()?
        );
        Ok(sender)
    }

    fn cosmos_private_key(&self) -> SigningKey {
        SigningKey::from_slice(&self.private_key.raw_key()).unwrap()
    }

    pub fn channel(&self) -> Channel {
        self.daemon_state.grpc_channel.clone()
    }

    pub fn pub_addr(&self) -> Result<AccountId, DaemonError> {
        Ok(AccountId::new(
            &self.daemon_state.chain_data.bech32_prefix,
            &self.private_key.public_key(&self.secp).raw_address.unwrap(),
        )?)
    }

    pub fn address(&self) -> Result<Addr, DaemonError> {
        Ok(Addr::unchecked(self.pub_addr_str()?))
    }

    pub fn pub_addr_str(&self) -> Result<String, DaemonError> {
        Ok(self.pub_addr()?.to_string())
    }

    pub async fn bank_send(
        &self,
        recipient: &str,
        coins: Vec<cosmwasm_std::Coin>,
    ) -> Result<CosmTxResponse, DaemonError> {
        let msg_send = MsgSend {
            from_address: self.pub_addr()?,
            to_address: AccountId::from_str(recipient)?,
            amount: parse_cw_coins(&coins)?,
        };

        self.commit_tx(vec![msg_send], Some("sending tokens")).await
    }

    pub(crate) fn get_fee_token(&self) -> String {
        self.daemon_state.chain_data.fees.fee_tokens[0]
            .denom
            .clone()
    }

    /// Compute the gas fee from the expected gas in the transaction
    /// Applies a Gas Buffer for including signature verification
    pub(crate) fn get_fee_from_gas(&self, gas: u64) -> Result<(u64, u128), DaemonError> {
        let gas_expected = if let Some(gas_buffer) = CwOrchEnvVars::load()?.gas_buffer {
            gas as f64 * gas_buffer
        } else if gas < BUFFER_THRESHOLD {
            gas as f64 * SMALL_GAS_BUFFER
        } else {
            gas as f64 * GAS_BUFFER
        };
        let fee_amount = gas_expected
            * (self.daemon_state.chain_data.fees.fee_tokens[0]
                .fixed_min_gas_price
                .max(self.daemon_state.chain_data.fees.fee_tokens[0].average_gas_price)
                + 0.00001);

        Ok((gas_expected as u64, fee_amount as u128))
    }

    /// Computes the gas needed for submitting a transaction
    pub async fn calculate_gas(
        &self,
        tx_body: &tx::Body,
        sequence: u64,
        account_number: u64,
    ) -> Result<u64, DaemonError> {
        let fee = TxBuilder::build_fee(
            0u8,
            &self.daemon_state.chain_data.fees.fee_tokens[0].denom,
            0,
        );

        let auth_info = SignerInfo {
            public_key: self.private_key.get_signer_public_key(&self.secp),
            mode_info: ModeInfo::single(SignMode::Direct),
            sequence,
        }
        .auth_info(fee);

        let sign_doc = SignDoc::new(
            tx_body,
            &auth_info,
            &Id::try_from(self.daemon_state.chain_data.chain_id.to_string())?,
            account_number,
        )?;

        let tx_raw = self.sign(sign_doc)?;

        Node::new(self.channel())
            .simulate_tx(tx_raw.to_bytes()?)
            .await
    }

    /// Simulates the transaction against an actual node
    /// Returns the gas needed as well as the fee needed for submitting a transaction
    pub async fn simulate(
        &self,
        msgs: Vec<Any>,
        memo: Option<&str>,
    ) -> Result<(u64, Coin), DaemonError> {
        let timeout_height = Node::new(self.channel()).block_height().await? + 10u64;

        let tx_body = TxBuilder::build_body(msgs, memo, timeout_height);

        let tx_builder = TxBuilder::new(tx_body);

        let gas_needed = tx_builder.simulate(self).await?;

        let (gas_for_submission, fee_amount) = self.get_fee_from_gas(gas_needed)?;
        let expected_fee = coin(fee_amount, self.get_fee_token());
        // During simulation, we also make sure the account has enough balance to submit the transaction
        // This is disabled by an env variable
        if !CwOrchEnvVars::load()?.disable_wallet_balance_assertion {
            self.assert_wallet_balance(&expected_fee).await?;
        }

        Ok((gas_for_submission, expected_fee))
    }

    pub async fn commit_tx<T: Msg>(
        &self,
        msgs: Vec<T>,
        memo: Option<&str>,
    ) -> Result<CosmTxResponse, DaemonError> {
        let msgs = msgs
            .into_iter()
            .map(Msg::into_any)
            .collect::<Result<Vec<Any>, _>>()
            .unwrap();

        self.commit_tx_any(msgs, memo).await
    }

    pub async fn commit_tx_any(
        &self,
        msgs: Vec<Any>,
        memo: Option<&str>,
    ) -> Result<CosmTxResponse, DaemonError> {
        let timeout_height = Node::new(self.channel()).block_height().await? + 10u64;

<<<<<<< HEAD
            let Some(new_fee) = suggested_fee else {
                return Err(DaemonError::InsufficientFee(tx_response.raw_log));
            };
=======
        let tx_body = TxBuilder::build_body(msgs, memo, timeout_height);
>>>>>>> f43ae810

        let tx_builder = TxBuilder::new(tx_body);

        // We retry broadcasting the tx, with the following strategies
        // 1. In case there is an `incorrect account sequence` error, we can retry as much as possible (doesn't cost anything to the user)
        // 2. In case there is an insufficient_fee error, we retry once (costs fee to the user everytime we submit this kind of tx)
        // 3. In case there is an other error, we fail
        let tx_response = TxBroadcaster::default()
            .add_strategy(insufficient_fee_strategy())
            .add_strategy(account_sequence_strategy())
            .broadcast(tx_builder, self)
            .await?;

        let resp = Node::new(self.channel())
            .find_tx(tx_response.txhash)
            .await?;

        assert_broadcast_code_cosm_response(resp)
    }

    pub fn sign(&self, sign_doc: SignDoc) -> Result<Raw, DaemonError> {
        let tx_raw = if self.private_key.coin_type == ETHEREUM_COIN_TYPE {
            #[cfg(not(feature = "eth"))]
            panic!(
                "Coin Type {} not supported without eth feature",
                ETHEREUM_COIN_TYPE
            );
            #[cfg(feature = "eth")]
            self.private_key.sign_injective(sign_doc)?
        } else {
            sign_doc.sign(&self.cosmos_private_key())?
        };
        Ok(tx_raw)
    }

    pub async fn base_account(&self) -> Result<BaseAccount, DaemonError> {
        let addr = self.pub_addr().unwrap().to_string();

        let mut client = cosmos_modules::auth::query_client::QueryClient::new(self.channel());

        let resp = client
            .account(cosmos_modules::auth::QueryAccountRequest { address: addr })
            .await?
            .into_inner();

        let account = resp.account.unwrap().value;

        let acc = if let Ok(acc) = BaseAccount::decode(account.as_ref()) {
            acc
        } else if let Ok(acc) = PeriodicVestingAccount::decode(account.as_ref()) {
            // try vesting account, (used by Terra2)
            acc.base_vesting_account.unwrap().base_account.unwrap()
        } else if let Ok(acc) = InjectiveEthAccount::decode(account.as_ref()) {
            acc.base_account.unwrap()
        } else {
            return Err(DaemonError::StdErr(
                "Unknown account type returned from QueryAccountRequest".into(),
            ));
        };

        Ok(acc)
    }

    pub async fn broadcast_tx(
        &self,
        tx: Raw,
    ) -> Result<cosmrs::proto::cosmos::base::abci::v1beta1::TxResponse, DaemonError> {
        let mut client = cosmos_modules::tx::service_client::ServiceClient::new(self.channel());
        let commit = client
            .broadcast_tx(cosmos_modules::tx::BroadcastTxRequest {
                tx_bytes: tx.to_bytes()?,
                mode: cosmos_modules::tx::BroadcastMode::Sync.into(),
            })
            .await?;

        let commit = commit.into_inner().tx_response.unwrap();
        Ok(commit)
    }

    /// Allows for checking wether the sender is able to broadcast a transaction that necessitates the provided `gas`
    pub async fn has_enough_balance_for_gas(&self, gas: u64) -> Result<(), DaemonError> {
        let (_gas_expected, fee_amount) = self.get_fee_from_gas(gas)?;
        let fee_denom = self.get_fee_token();

        self.assert_wallet_balance(&coin(fee_amount, fee_denom))
            .await
    }

    /// Allows checking wether the sender has more funds than the provided `fee` argument
    #[async_recursion::async_recursion(?Send)]
    async fn assert_wallet_balance(&self, fee: &Coin) -> Result<(), DaemonError> {
        let chain_data = self.daemon_state.as_ref().chain_data.clone();

        let bank = queriers::Bank::new(self.daemon_state.grpc_channel.clone());
        let balance = bank
            .balance(self.address()?, Some(fee.denom.clone()))
            .await?[0]
            .clone();

        log::debug!(
            "Checking balance {} on chain {}, address {}. Expecting {}{}",
            balance.amount,
            chain_data.chain_id,
            self.address()?,
            fee,
            fee.denom
        );
        let parsed_balance = coin(balance.amount.parse()?, balance.denom);

        if parsed_balance.amount >= fee.amount {
            log::debug!("The wallet has enough balance to deploy");
            return Ok(());
        }

        // If there is not enough asset balance, we need to warn the user
        println!(
            "Not enough funds on chain {} at address {} to deploy the contract. 
                Needed: {}{} but only have: {}.
                Press 'y' when the wallet balance has been increased to resume deployment",
            self.daemon_state.chain_data.chain_id,
            self.address()?,
            fee,
            fee.denom,
            parsed_balance
        );

        if !CwOrchEnvVars::load()?.disable_manual_interaction {
            println!("No Manual Interactions, defaulting to 'no'");
            return Err(DaemonError::NotEnoughBalance {
                expected: fee.clone(),
                current: parsed_balance,
            });
        }

        let mut input = String::new();
        std::io::stdin().read_line(&mut input)?;
        if input.to_lowercase().contains('y') {
            // We retry asserting the balance
            self.assert_wallet_balance(fee).await
        } else {
            Err(DaemonError::NotEnoughBalance {
                expected: fee.clone(),
                current: parsed_balance,
            })
        }
    }
}<|MERGE_RESOLUTION|>--- conflicted
+++ resolved
@@ -235,13 +235,7 @@
     ) -> Result<CosmTxResponse, DaemonError> {
         let timeout_height = Node::new(self.channel()).block_height().await? + 10u64;
 
-<<<<<<< HEAD
-            let Some(new_fee) = suggested_fee else {
-                return Err(DaemonError::InsufficientFee(tx_response.raw_log));
-            };
-=======
         let tx_body = TxBuilder::build_body(msgs, memo, timeout_height);
->>>>>>> f43ae810
 
         let tx_builder = TxBuilder::new(tx_body);
 
