<<<<<<< HEAD
use crate::{networks::ChainKind, proto::injective::ETHEREUM_COIN_TYPE, queriers};
=======
use crate::{
    networks::ChainKind,
    proto::injective::ETHEREUM_COIN_TYPE,
    tx_broadcaster::{
        account_sequence_strategy, assert_broadcast_code_cosm_response, insufficient_fee_strategy,
        TxBroadcaster,
    },
};
>>>>>>> 8e745cd1

use super::{
    cosmos_modules::{self, auth::BaseAccount},
    error::DaemonError,
    queriers::{DaemonQuerier, Node},
    state::DaemonState,
    tx_builder::TxBuilder,
    tx_resp::CosmTxResponse,
};
use crate::proto::injective::InjectiveEthAccount;

#[cfg(feature = "eth")]
use crate::proto::injective::InjectiveSigner;

use crate::{core::parse_cw_coins, keys::private::PrivateKey};
use cosmrs::{
    bank::MsgSend,
    crypto::secp256k1::SigningKey,
    proto::traits::Message,
    tendermint::chain::Id,
    tx::{self, ModeInfo, Msg, Raw, SignDoc, SignMode, SignerInfo},
    AccountId, Any,
};
<<<<<<< HEAD
use cosmwasm_std::{Addr, coin};
use dialoguer::Confirm;
=======
use cosmwasm_std::{coin, Addr, Coin};
use cw_orch_core::{env::CwOrchEnvVars, log::LOCAL_LOGS};
>>>>>>> 8e745cd1
use secp256k1::{All, Context, Secp256k1, Signing};
use std::{convert::TryFrom, rc::Rc, str::FromStr};

use cosmos_modules::vesting::PeriodicVestingAccount;
use tonic::transport::Channel;

const GAS_BUFFER: f64 = 1.3;
const BUFFER_THRESHOLD: u64 = 200_000;
const SMALL_GAS_BUFFER: f64 = 1.4;

/// A wallet is a sender of transactions, can be safely cloned and shared within the same thread.
pub type Wallet = Rc<Sender<All>>;

/// Signer of the transactions and helper for address derivation
/// This is the main interface for simulating and signing transactions
pub struct Sender<C: Signing + Context> {
    pub private_key: PrivateKey,
    pub secp: Secp256k1<C>,
    pub(crate) daemon_state: Rc<DaemonState>,
}

impl Sender<All> {
    pub fn new(daemon_state: &Rc<DaemonState>) -> Result<Sender<All>, DaemonError> {
        let kind = ChainKind::from(daemon_state.chain_data.network_type.clone());
        // NETWORK_MNEMONIC_GROUP
        let env_variable = kind.mnemonic_env_variable();
        let mnemonic = env_variable.get().unwrap_or_else(|_| {
            panic!(
                "Wallet mnemonic environment variable {} not set.",
                env_variable
            )
        });

        Self::from_mnemonic(daemon_state, &mnemonic)
    }

    /// Construct a new Sender from a mnemonic
    pub fn from_mnemonic(
        daemon_state: &Rc<DaemonState>,
        mnemonic: &str,
    ) -> Result<Sender<All>, DaemonError> {
        let secp = Secp256k1::new();
        let p_key: PrivateKey =
            PrivateKey::from_words(&secp, mnemonic, 0, 0, daemon_state.chain_data.slip44)?;

        let sender = Sender {
            daemon_state: daemon_state.clone(),
            private_key: p_key,
            secp,
        };
        log::info!(
            target: LOCAL_LOGS,
            "Interacting with {} using address: {}",
            daemon_state.chain_data.chain_id,
            sender.pub_addr_str()?
        );
        Ok(sender)
    }

    fn cosmos_private_key(&self) -> SigningKey {
        SigningKey::from_slice(&self.private_key.raw_key()).unwrap()
    }

    pub fn channel(&self) -> Channel {
        self.daemon_state.grpc_channel.clone()
    }

    pub fn pub_addr(&self) -> Result<AccountId, DaemonError> {
        Ok(AccountId::new(
            &self.daemon_state.chain_data.bech32_prefix,
            &self.private_key.public_key(&self.secp).raw_address.unwrap(),
        )?)
    }

    pub fn address(&self) -> Result<Addr, DaemonError> {
        Ok(Addr::unchecked(self.pub_addr_str()?))
    }

    pub fn pub_addr_str(&self) -> Result<String, DaemonError> {
        Ok(self.pub_addr()?.to_string())
    }

    pub async fn bank_send(
        &self,
        recipient: &str,
        coins: Vec<cosmwasm_std::Coin>,
    ) -> Result<CosmTxResponse, DaemonError> {
        let msg_send = MsgSend {
            from_address: self.pub_addr()?,
            to_address: AccountId::from_str(recipient)?,
            amount: parse_cw_coins(&coins)?,
        };

        self.commit_tx(vec![msg_send], Some("sending tokens")).await
    }

    pub(crate) fn get_fee_token(&self) -> String {
        self.daemon_state.chain_data.fees.fee_tokens[0]
            .denom
            .clone()
    }

    /// Compute the gas fee from the expected gas in the transaction
    /// Applies a Gas Buffer for including signature verification
    pub(crate) fn get_fee_from_gas(&self, gas: u64) -> Result<(u64, u128), DaemonError> {
        let gas_expected = if let Ok(gas_buffer) = CwOrchEnvVars::GasBuffer.get() {
            gas as f64 * gas_buffer.parse::<f64>()?
        } else if gas < BUFFER_THRESHOLD {
            gas as f64 * SMALL_GAS_BUFFER
        } else {
            gas as f64 * GAS_BUFFER
        };
        let fee_amount = gas_expected
            * (self.daemon_state.chain_data.fees.fee_tokens[0]
                .fixed_min_gas_price
                .max(self.daemon_state.chain_data.fees.fee_tokens[0].average_gas_price)
                + 0.00001);

        Ok((gas_expected as u64, fee_amount as u128))
    }

    /// Computes the gas needed for submitting a transaction
    pub async fn calculate_gas(
        &self,
        tx_body: &tx::Body,
        sequence: u64,
        account_number: u64,
    ) -> Result<u64, DaemonError> {
        let fee = TxBuilder::build_fee(
            0u8,
            &self.daemon_state.chain_data.fees.fee_tokens[0].denom,
            0,
        );

        let auth_info = SignerInfo {
            public_key: self.private_key.get_signer_public_key(&self.secp),
            mode_info: ModeInfo::single(SignMode::Direct),
            sequence,
        }
        .auth_info(fee);

        let sign_doc = SignDoc::new(
            tx_body,
            &auth_info,
            &Id::try_from(self.daemon_state.chain_data.chain_id.to_string())?,
            account_number,
        )?;

        let tx_raw = self.sign(sign_doc)?;

        Node::new(self.channel())
            .simulate_tx(tx_raw.to_bytes()?)
            .await
    }

    /// Simulates the transaction against an actual node
    /// Returns the gas needed as well as the fee needed for submitting a transaction
    pub async fn simulate(
        &self,
        msgs: Vec<Any>,
        memo: Option<&str>,
    ) -> Result<(u64, Coin), DaemonError> {
        let timeout_height = Node::new(self.channel()).block_height().await? + 10u64;

        let tx_body = TxBuilder::build_body(msgs, memo, timeout_height);

        let tx_builder = TxBuilder::new(tx_body);

        let gas_needed = tx_builder.simulate(self).await?;

        let (gas_for_submission, fee_amount) = self.get_fee_from_gas(gas_needed)?;

        Ok((gas_for_submission, coin(fee_amount, self.get_fee_token())))
    }

    pub async fn commit_tx<T: Msg>(
        &self,
        msgs: Vec<T>,
        memo: Option<&str>,
    ) -> Result<CosmTxResponse, DaemonError> {
        let msgs = msgs
            .into_iter()
            .map(Msg::into_any)
            .collect::<Result<Vec<Any>, _>>()
            .unwrap();

        self.commit_tx_any(msgs, memo).await
    }

    pub async fn commit_tx_any(
        &self,
        msgs: Vec<Any>,
        memo: Option<&str>,
    ) -> Result<CosmTxResponse, DaemonError> {
        let timeout_height = Node::new(self.channel()).block_height().await? + 10u64;

        let tx_body = TxBuilder::build_body(msgs, memo, timeout_height);

        let tx_builder = TxBuilder::new(tx_body);

        // We retry broadcasting the tx, with the following strategies
        // 1. In case there is an `incorrect account sequence` error, we can retry as much as possible (doesn't cost anything to the user)
        // 2. In case there is an insufficient_fee error, we retry once (costs fee to the user everytime we submit this kind of tx)
        // 3. In case there is an other error, we fail
        let tx_response = TxBroadcaster::default()
            .add_strategy(insufficient_fee_strategy())
            .add_strategy(account_sequence_strategy())
            .broadcast(tx_builder, self)
            .await?;

        let resp = Node::new(self.channel())
            .find_tx(tx_response.txhash)
            .await?;

        assert_broadcast_code_cosm_response(resp)
    }

    pub fn sign(&self, sign_doc: SignDoc) -> Result<Raw, DaemonError> {
        let tx_raw = if self.private_key.coin_type == ETHEREUM_COIN_TYPE {
            #[cfg(not(feature = "eth"))]
            panic!(
                "Coin Type {} not supported without eth feature",
                ETHEREUM_COIN_TYPE
            );
            #[cfg(feature = "eth")]
            self.private_key.sign_injective(sign_doc)?
        } else {
            sign_doc.sign(&self.cosmos_private_key())?
        };
        Ok(tx_raw)
    }

    pub async fn base_account(&self) -> Result<BaseAccount, DaemonError> {
        let addr = self.pub_addr().unwrap().to_string();

        let mut client = cosmos_modules::auth::query_client::QueryClient::new(self.channel());

        let resp = client
            .account(cosmos_modules::auth::QueryAccountRequest { address: addr })
            .await?
            .into_inner();

        let account = resp.account.unwrap().value;

        let acc = if let Ok(acc) = BaseAccount::decode(account.as_ref()) {
            acc
        } else if let Ok(acc) = PeriodicVestingAccount::decode(account.as_ref()) {
            // try vesting account, (used by Terra2)
            acc.base_vesting_account.unwrap().base_account.unwrap()
        } else if let Ok(acc) = InjectiveEthAccount::decode(account.as_ref()) {
            acc.base_account.unwrap()
        } else {
            return Err(DaemonError::StdErr(
                "Unknown account type returned from QueryAccountRequest".into(),
            ));
        };

        Ok(acc)
    }

    pub async fn broadcast_tx(
        &self,
        tx: Raw,
    ) -> Result<cosmrs::proto::cosmos::base::abci::v1beta1::TxResponse, DaemonError> {
        let mut client = cosmos_modules::tx::service_client::ServiceClient::new(self.channel());
        let commit = client
            .broadcast_tx(cosmos_modules::tx::BroadcastTxRequest {
                tx_bytes: tx.to_bytes()?,
                mode: cosmos_modules::tx::BroadcastMode::Sync.into(),
            })
            .await?;

        let commit = commit.into_inner().tx_response.unwrap();
        Ok(commit)
    }
<<<<<<< HEAD

    /// Allows checking wether the sender has enough funds to pay for the tx before broadcasting it
    #[async_recursion::async_recursion(?Send)]
    async fn assert_wallet_balance(&self, gas: u64) -> Result<(), DaemonError> {

        let chain_data = self.daemon_state.as_ref().chain_data.clone();

        let fee_token = chain_data.fees.fee_tokens[0].clone();
        let fee_amount = (gas as f64 * fee_token.fixed_min_gas_price) as u128;
        let fee = coin(fee_amount, fee_token.denom);

        let bank = queriers::Bank::new(self.daemon_state.grpc_channel.clone());
        let balance = bank.balance(self.address()?, Some(fee.denom.clone())).await?[0].clone();

        log::debug!(
            "Checking balance {} on chain {}, address {}. Expecting {}{}",
            balance.amount,
            chain_data.chain_id,
            self.address()?,
            fee,
            fee.denom
        );
        let parsed_balance = coin(balance.amount.parse()?, balance.denom);

        if parsed_balance.amount >= fee.amount{
            log::debug!("The wallet has enough balance to deploy");
            return Ok(());
        }

        // If there is not enough asset balance, we need to warn the user
        if Confirm::new()
            .with_prompt(format!(
                "Not enough funds on chain {} at address {} to deploy the contract. 
                    Needed: {}{} but only have: {}.
                    Press 'y' when the wallet balance has been increased to resume deployment",
                self.daemon_state.chain_data.chain_id,
                self.address()?,
                fee,
                fee.denom,
                parsed_balance
            ))
            .interact()?
        {
            // We retry asserting the balance
            self.assert_wallet_balance(gas).await
        } else {
            Err(DaemonError::NotEnoughBalance {
                expected: fee,
                current: parsed_balance,
            })
        }
    }
}


fn has_insufficient_fee(raw_log: &str) -> bool {
    raw_log.contains("insufficient fees")
}

// from logs: "insufficient fees; got: 14867ujuno
// required: 17771ibc/C4CFF46FD6DE35CA4CF4CE031E643C8FDC9BA4B99AE598E9B0ED98FE3A2319F9,444255ujuno: insufficient fee"
fn parse_suggested_fee(raw_log: &str) -> Option<u128> {
    // Step 1: Split the log message into "got" and "required" parts.
    let parts: Vec<&str> = raw_log.split("required: ").collect();

    // Make sure the log message is in the expected format.
    if parts.len() != 2 {
        return None;
    }

    // Step 2: Split the "got" part to extract the paid fee and denomination.
    let got_parts: Vec<&str> = parts[0].split_whitespace().collect();

    // Extract the paid fee and denomination.
    let paid_fee_with_denom = got_parts.last()?;
    let (_, denomination) =
        paid_fee_with_denom.split_at(paid_fee_with_denom.find(|c: char| !c.is_numeric())?);

    eprintln!("denom: {}", denomination);

    // Step 3: Iterate over each fee in the "required" part.
    let required_fees: Vec<&str> = parts[1].split(denomination).collect();

    eprintln!("required fees: {:?}", required_fees);

    // read until the first non-numeric character backwards on the first string
    let (_, suggested_fee) =
        required_fees[0].split_at(required_fees[0].rfind(|c: char| !c.is_numeric())?);
    eprintln!("suggested fee: {}", suggested_fee);

    // remove the first character if parsing errors, which can be a comma
    suggested_fee
        .parse::<u128>()
        .ok()
        .or(suggested_fee[1..].parse::<u128>().ok())
}

#[cfg(test)]
mod tests {
    use super::*;

    #[test]
    fn test_parse_suggested_fee() {
        let log = "insufficient fees; got: 14867ujuno required: 17771ibc/C4CFF46FD6DE35CA4CF4CE031E643C8FDC9BA4B99AE598E9B0ED98FE3A2319F9,444255ujuno: insufficient fee";
        let fee = parse_suggested_fee(log).unwrap();
        assert_eq!(fee, 444255);
    }
=======
>>>>>>> 8e745cd1
}<|MERGE_RESOLUTION|>--- conflicted
+++ resolved
@@ -1,15 +1,11 @@
-<<<<<<< HEAD
-use crate::{networks::ChainKind, proto::injective::ETHEREUM_COIN_TYPE, queriers};
-=======
 use crate::{
     networks::ChainKind,
     proto::injective::ETHEREUM_COIN_TYPE,
     tx_broadcaster::{
         account_sequence_strategy, assert_broadcast_code_cosm_response, insufficient_fee_strategy,
         TxBroadcaster,
-    },
+    }, queriers,
 };
->>>>>>> 8e745cd1
 
 use super::{
     cosmos_modules::{self, auth::BaseAccount},
@@ -33,13 +29,10 @@
     tx::{self, ModeInfo, Msg, Raw, SignDoc, SignMode, SignerInfo},
     AccountId, Any,
 };
-<<<<<<< HEAD
-use cosmwasm_std::{Addr, coin};
+use cosmwasm_std::{Addr, coin, Coin};
 use dialoguer::Confirm;
-=======
-use cosmwasm_std::{coin, Addr, Coin};
 use cw_orch_core::{env::CwOrchEnvVars, log::LOCAL_LOGS};
->>>>>>> 8e745cd1
+
 use secp256k1::{All, Context, Secp256k1, Signing};
 use std::{convert::TryFrom, rc::Rc, str::FromStr};
 
@@ -211,8 +204,14 @@
         let gas_needed = tx_builder.simulate(self).await?;
 
         let (gas_for_submission, fee_amount) = self.get_fee_from_gas(gas_needed)?;
-
-        Ok((gas_for_submission, coin(fee_amount, self.get_fee_token())))
+        let expected_fee = coin(fee_amount, self.get_fee_token());
+        // During simulation, we also make sure the account has enough balance to submit the transaction
+        // This is disabled by an env variable
+        if CwOrchEnvVars::WalletBalanceAssertion.get()? != "false"{
+            self.assert_wallet_balance(&expected_fee).await?;
+        }
+
+        Ok((gas_for_submission, expected_fee))
     }
 
     pub async fn commit_tx<T: Msg>(
@@ -315,17 +314,12 @@
         let commit = commit.into_inner().tx_response.unwrap();
         Ok(commit)
     }
-<<<<<<< HEAD
 
     /// Allows checking wether the sender has enough funds to pay for the tx before broadcasting it
     #[async_recursion::async_recursion(?Send)]
-    async fn assert_wallet_balance(&self, gas: u64) -> Result<(), DaemonError> {
+    async fn assert_wallet_balance(&self, fee: &Coin) -> Result<(), DaemonError> {
 
         let chain_data = self.daemon_state.as_ref().chain_data.clone();
-
-        let fee_token = chain_data.fees.fee_tokens[0].clone();
-        let fee_amount = (gas as f64 * fee_token.fixed_min_gas_price) as u128;
-        let fee = coin(fee_amount, fee_token.denom);
 
         let bank = queriers::Bank::new(self.daemon_state.grpc_channel.clone());
         let balance = bank.balance(self.address()?, Some(fee.denom.clone())).await?[0].clone();
@@ -360,69 +354,12 @@
             .interact()?
         {
             // We retry asserting the balance
-            self.assert_wallet_balance(gas).await
+            self.assert_wallet_balance(fee).await
         } else {
             Err(DaemonError::NotEnoughBalance {
-                expected: fee,
+                expected: fee.clone(),
                 current: parsed_balance,
             })
         }
     }
-}
-
-
-fn has_insufficient_fee(raw_log: &str) -> bool {
-    raw_log.contains("insufficient fees")
-}
-
-// from logs: "insufficient fees; got: 14867ujuno
-// required: 17771ibc/C4CFF46FD6DE35CA4CF4CE031E643C8FDC9BA4B99AE598E9B0ED98FE3A2319F9,444255ujuno: insufficient fee"
-fn parse_suggested_fee(raw_log: &str) -> Option<u128> {
-    // Step 1: Split the log message into "got" and "required" parts.
-    let parts: Vec<&str> = raw_log.split("required: ").collect();
-
-    // Make sure the log message is in the expected format.
-    if parts.len() != 2 {
-        return None;
-    }
-
-    // Step 2: Split the "got" part to extract the paid fee and denomination.
-    let got_parts: Vec<&str> = parts[0].split_whitespace().collect();
-
-    // Extract the paid fee and denomination.
-    let paid_fee_with_denom = got_parts.last()?;
-    let (_, denomination) =
-        paid_fee_with_denom.split_at(paid_fee_with_denom.find(|c: char| !c.is_numeric())?);
-
-    eprintln!("denom: {}", denomination);
-
-    // Step 3: Iterate over each fee in the "required" part.
-    let required_fees: Vec<&str> = parts[1].split(denomination).collect();
-
-    eprintln!("required fees: {:?}", required_fees);
-
-    // read until the first non-numeric character backwards on the first string
-    let (_, suggested_fee) =
-        required_fees[0].split_at(required_fees[0].rfind(|c: char| !c.is_numeric())?);
-    eprintln!("suggested fee: {}", suggested_fee);
-
-    // remove the first character if parsing errors, which can be a comma
-    suggested_fee
-        .parse::<u128>()
-        .ok()
-        .or(suggested_fee[1..].parse::<u128>().ok())
-}
-
-#[cfg(test)]
-mod tests {
-    use super::*;
-
-    #[test]
-    fn test_parse_suggested_fee() {
-        let log = "insufficient fees; got: 14867ujuno required: 17771ibc/C4CFF46FD6DE35CA4CF4CE031E643C8FDC9BA4B99AE598E9B0ED98FE3A2319F9,444255ujuno: insufficient fee";
-        let fee = parse_suggested_fee(log).unwrap();
-        assert_eq!(fee, 444255);
-    }
-=======
->>>>>>> 8e745cd1
 }