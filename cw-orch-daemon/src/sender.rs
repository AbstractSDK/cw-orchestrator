--- conflicted
+++ resolved
@@ -59,29 +59,17 @@
 pub struct Sender<C: Signing + Context> {
     pub private_key: PrivateKey,
     pub secp: Secp256k1<C>,
-<<<<<<< HEAD
-    pub(crate) daemon_state: Rc<DaemonState>,
-    pub(crate) options: SenderOptions,
-}
-
-=======
     pub(crate) daemon_state: Arc<DaemonState>,
     pub(crate) options: SenderOptions,
 }
 
 /// Options for how txs should be constructed for this sender.
->>>>>>> a990cbea
 #[derive(Default, Clone)]
 #[non_exhaustive]
 pub struct SenderOptions {
     pub authz_granter: Option<String>,
     pub fee_granter: Option<String>,
-<<<<<<< HEAD
     pub hd_index: Option<u32>,
-    /// Wallet mnemonic
-    pub mnemonic: Option<String>,
-=======
->>>>>>> a990cbea
 }
 
 impl SenderOptions {
@@ -93,58 +81,19 @@
         self.fee_granter = Some(granter.to_string());
         self
     }
-<<<<<<< HEAD
     pub fn hd_index(mut self, index: u32) -> Self {
         self.hd_index = Some(index);
         self
     }
-=======
->>>>>>> a990cbea
     pub fn set_authz_granter(&mut self, granter: impl ToString) {
         self.authz_granter = Some(granter.to_string());
     }
     pub fn set_fee_granter(&mut self, granter: impl ToString) {
         self.fee_granter = Some(granter.to_string());
     }
-<<<<<<< HEAD
     pub fn set_hd_index(&mut self, index: u32) {
         self.hd_index = Some(index);
     }
-}
-
-impl Sender<All> {
-    pub fn new(daemon_state: &Rc<DaemonState>) -> Result<Sender<All>, DaemonError> {
-        Self::new_with_options(daemon_state, SenderOptions::default())
-    }
-
-    pub fn new_with_options(
-        daemon_state: &Rc<DaemonState>,
-        options: SenderOptions,
-    ) -> Result<Sender<All>, DaemonError> {
-        let kind = ChainKind::from(daemon_state.chain_data.network_type.clone());
-        // NETWORK_MNEMONIC_GROUP
-        let env_variable_name = kind.mnemonic_env_variable_name();
-        let mnemonic = if let Some(mnemonic) = &options.mnemonic {
-            mnemonic.clone()
-        } else {
-            kind.mnemonic().unwrap_or_else(|_| {
-                panic!(
-                    "Wallet mnemonic environment variable {} not set.",
-                    env_variable_name
-                )
-            })
-        };
-
-        let secp = Secp256k1::new();
-        let p_key: PrivateKey = PrivateKey::from_words(
-            &secp,
-            &mnemonic,
-            0,
-            options.hd_index.unwrap_or(0),
-            daemon_state.chain_data.slip44,
-        )?;
-
-=======
 }
 
 impl Sender<All> {
@@ -184,9 +133,13 @@
         options: SenderOptions,
     ) -> Result<Sender<All>, DaemonError> {
         let secp = Secp256k1::new();
-        let p_key: PrivateKey =
-            PrivateKey::from_words(&secp, mnemonic, 0, 0, daemon_state.chain_data.slip44)?;
->>>>>>> a990cbea
+        let p_key: PrivateKey = PrivateKey::from_words(
+            &secp,
+            mnemonic,
+            0,
+            options.hd_index.unwrap_or(0),
+            daemon_state.chain_data.slip44,
+        )?;
         let sender = Sender {
             daemon_state: daemon_state.clone(),
             private_key: p_key,
