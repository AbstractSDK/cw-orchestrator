--- conflicted
+++ resolved
@@ -59,18 +59,11 @@
 pub struct Sender<C: Signing + Context> {
     pub private_key: PrivateKey,
     pub secp: Secp256k1<C>,
-<<<<<<< HEAD
-    pub(crate) daemon_state: Rc<DaemonState>,
-    pub(crate) options: SenderOptions,
-}
-
-=======
     pub(crate) daemon_state: Arc<DaemonState>,
     pub(crate) options: SenderOptions,
 }
 
 /// Options for how txs should be constructed for this sender.
->>>>>>> 79758607
 #[derive(Default, Clone)]
 #[non_exhaustive]
 pub struct SenderOptions {
@@ -96,20 +89,12 @@
 }
 
 impl Sender<All> {
-<<<<<<< HEAD
-    pub fn new(daemon_state: &Rc<DaemonState>) -> Result<Sender<All>, DaemonError> {
-=======
     pub fn new(daemon_state: &Arc<DaemonState>) -> Result<Sender<All>, DaemonError> {
->>>>>>> 79758607
         Self::new_with_options(daemon_state, SenderOptions::default())
     }
 
     pub fn new_with_options(
-<<<<<<< HEAD
-        daemon_state: &Rc<DaemonState>,
-=======
         daemon_state: &Arc<DaemonState>,
->>>>>>> 79758607
         options: SenderOptions,
     ) -> Result<Sender<All>, DaemonError> {
         let kind = ChainKind::from(daemon_state.chain_data.network_type.clone());
@@ -135,11 +120,7 @@
 
     /// Construct a new Sender from a mnemonic with additional options
     pub fn from_mnemonic_with_options(
-<<<<<<< HEAD
-        daemon_state: &Rc<DaemonState>,
-=======
         daemon_state: &Arc<DaemonState>,
->>>>>>> 79758607
         mnemonic: &str,
         options: SenderOptions,
     ) -> Result<Sender<All>, DaemonError> {
@@ -161,16 +142,6 @@
         Ok(sender)
     }
 
-<<<<<<< HEAD
-    pub fn authz_granter(&mut self, granter: impl Into<String>) {
-        self.options.authz_granter = Some(granter.into());
-    }
-
-    pub fn fee_granter(&mut self, granter: impl Into<String>) {
-        self.options.fee_granter = Some(granter.into());
-    }
-
-=======
     pub fn set_authz_granter(&mut self, granter: impl Into<String>) {
         self.options.authz_granter = Some(granter.into());
     }
@@ -183,7 +154,6 @@
         self.options = options;
     }
 
->>>>>>> 79758607
     fn cosmos_private_key(&self) -> SigningKey {
         SigningKey::from_slice(&self.private_key.raw_key()).unwrap()
     }
