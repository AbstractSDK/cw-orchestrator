use crate::{
<<<<<<< HEAD
    env::DaemonEnvVars,
    networks::ChainKind,
=======
>>>>>>> 31c160cc
    proto::injective::ETHEREUM_COIN_TYPE,
    queriers::Bank,
    tx_broadcaster::{
        account_sequence_strategy, assert_broadcast_code_cosm_response, insufficient_fee_strategy,
        TxBroadcaster,
    },
};

use super::{
    cosmos_modules::{self, auth::BaseAccount},
    error::DaemonError,
    queriers::Node,
    state::DaemonState,
    tx_builder::TxBuilder,
    tx_resp::CosmTxResponse,
};
use crate::proto::injective::InjectiveEthAccount;

#[cfg(feature = "eth")]
use crate::proto::injective::InjectiveSigner;

use crate::{core::parse_cw_coins, keys::private::PrivateKey};
use cosmrs::{
    bank::MsgSend,
    crypto::secp256k1::SigningKey,
    proto::{cosmos::authz::v1beta1::MsgExec, traits::Message},
    tendermint::chain::Id,
    tx::{self, ModeInfo, Msg, Raw, SignDoc, SignMode, SignerInfo},
    AccountId, Any,
};
use cosmwasm_std::{coin, Addr, Coin};
use cw_orch_core::{log::local_target, CoreEnvVars};

use bitcoin::secp256k1::{All, Context, Secp256k1, Signing};
use std::{str::FromStr, sync::Arc};

use cosmos_modules::vesting::PeriodicVestingAccount;
use tonic::transport::Channel;

const GAS_BUFFER: f64 = 1.3;
const BUFFER_THRESHOLD: u64 = 200_000;
const SMALL_GAS_BUFFER: f64 = 1.4;

/// This enum allows for choosing which sender type will be constructed in a DaemonBuilder
#[derive(Clone)]
pub enum SenderBuilder<C: Signing + Context> {
    Sender(Sender<C>),
    Mnemonic(String),
}

/// A wallet is a sender of transactions, can be safely cloned and shared within the same thread.
pub type Wallet = Arc<Sender<All>>;

/// Signer of the transactions and helper for address derivation
/// This is the main interface for simulating and signing transactions
#[derive(Clone)]
pub struct Sender<C: Signing + Context> {
    pub private_key: PrivateKey,
    pub secp: Secp256k1<C>,
    pub(crate) daemon_state: Arc<DaemonState>,
    pub(crate) options: SenderOptions,
}

/// Options for how txs should be constructed for this sender.
#[derive(Default, Clone)]
#[non_exhaustive]
pub struct SenderOptions {
    pub authz_granter: Option<String>,
    pub fee_granter: Option<String>,
    pub hd_index: Option<u32>,
}

impl SenderOptions {
    pub fn authz_granter(mut self, granter: impl ToString) -> Self {
        self.authz_granter = Some(granter.to_string());
        self
    }
    pub fn fee_granter(mut self, granter: impl ToString) -> Self {
        self.fee_granter = Some(granter.to_string());
        self
    }
    pub fn hd_index(mut self, index: u32) -> Self {
        self.hd_index = Some(index);
        self
    }
    pub fn set_authz_granter(&mut self, granter: impl ToString) {
        self.authz_granter = Some(granter.to_string());
    }
    pub fn set_fee_granter(&mut self, granter: impl ToString) {
        self.fee_granter = Some(granter.to_string());
    }
    pub fn set_hd_index(&mut self, index: u32) {
        self.hd_index = Some(index);
    }
}

impl Sender<All> {
    pub fn new(daemon_state: &Arc<DaemonState>) -> Result<Sender<All>, DaemonError> {
        Self::new_with_options(daemon_state, SenderOptions::default())
    }

    pub fn new_with_options(
        daemon_state: &Arc<DaemonState>,
        options: SenderOptions,
    ) -> Result<Sender<All>, DaemonError> {
        let kind = daemon_state.chain_data.kind.clone();
        // NETWORK_MNEMONIC_GROUP
        let env_variable_name = kind.mnemonic_env_variable_name();
        let mnemonic = kind.mnemonic().unwrap_or_else(|_| {
            panic!(
                "Wallet mnemonic environment variable {} not set.",
                env_variable_name
            )
        });

        Self::from_mnemonic_with_options(daemon_state, &mnemonic, options)
    }

    /// Construct a new Sender from a mnemonic with additional options
    pub fn from_mnemonic(
        daemon_state: &Arc<DaemonState>,
        mnemonic: &str,
    ) -> Result<Sender<All>, DaemonError> {
        Self::from_mnemonic_with_options(daemon_state, mnemonic, SenderOptions::default())
    }

    /// Construct a new Sender from a mnemonic with additional options
    pub fn from_mnemonic_with_options(
        daemon_state: &Arc<DaemonState>,
        mnemonic: &str,
        options: SenderOptions,
    ) -> Result<Sender<All>, DaemonError> {
        let secp = Secp256k1::new();
        let p_key: PrivateKey = PrivateKey::from_words(
            &secp,
            mnemonic,
            0,
            options.hd_index.unwrap_or(0),
            daemon_state.chain_data.network_info.coin_type,
        )?;
        let sender = Sender {
            daemon_state: daemon_state.clone(),
            private_key: p_key,
            secp,
            options,
        };
        log::info!(
            target: &local_target(),
            "Interacting with {} using address: {}",
            daemon_state.chain_data.chain_id,
            sender.pub_addr_str()?
        );
        Ok(sender)
    }

    pub fn set_authz_granter(&mut self, granter: impl Into<String>) {
        self.options.authz_granter = Some(granter.into());
    }

    pub fn set_fee_granter(&mut self, granter: impl Into<String>) {
        self.options.fee_granter = Some(granter.into());
    }

    pub fn set_options(&mut self, options: SenderOptions) {
        self.options = options;
    }

    fn cosmos_private_key(&self) -> SigningKey {
        SigningKey::from_slice(&self.private_key.raw_key()).unwrap()
    }

    pub fn channel(&self) -> Channel {
        self.daemon_state.grpc_channel.clone()
    }

    pub fn pub_addr(&self) -> Result<AccountId, DaemonError> {
        Ok(AccountId::new(
            &self.daemon_state.chain_data.network_info.pub_address_prefix,
            &self.private_key.public_key(&self.secp).raw_address.unwrap(),
        )?)
    }

    pub fn address(&self) -> Result<Addr, DaemonError> {
        Ok(Addr::unchecked(self.pub_addr_str()?))
    }

    pub fn pub_addr_str(&self) -> Result<String, DaemonError> {
        Ok(self.pub_addr()?.to_string())
    }

    /// Returns the actual sender of every message sent.
    /// If an authz granter is set, returns the authz granter
    /// Else, returns the address associated with the current private key
    pub fn msg_sender(&self) -> Result<AccountId, DaemonError> {
        if let Some(sender) = &self.options.authz_granter {
            Ok(sender.parse()?)
        } else {
            self.pub_addr()
        }
    }

    pub async fn bank_send(
        &self,
        recipient: &str,
        coins: Vec<cosmwasm_std::Coin>,
    ) -> Result<CosmTxResponse, DaemonError> {
        let msg_send = MsgSend {
            from_address: self.msg_sender()?,
            to_address: AccountId::from_str(recipient)?,
            amount: parse_cw_coins(&coins)?,
        };

        self.commit_tx(vec![msg_send], Some("sending tokens")).await
    }

    pub(crate) fn get_fee_token(&self) -> String {
        self.daemon_state.chain_data.gas_denom.to_string()
    }

    /// Compute the gas fee from the expected gas in the transaction
    /// Applies a Gas Buffer for including signature verification
    pub(crate) fn get_fee_from_gas(&self, gas: u64) -> Result<(u64, u128), DaemonError> {
        let mut gas_expected = if let Some(gas_buffer) = DaemonEnvVars::gas_buffer() {
            gas as f64 * gas_buffer
        } else if gas < BUFFER_THRESHOLD {
            gas as f64 * SMALL_GAS_BUFFER
        } else {
            gas as f64 * GAS_BUFFER
        };

        if let Some(min_gas) = DaemonEnvVars::min_gas() {
            gas_expected = (min_gas as f64).max(gas_expected);
        }
        let fee_amount = gas_expected * (self.daemon_state.chain_data.gas_price + 0.00001);

        Ok((gas_expected as u64, fee_amount as u128))
    }

    /// Computes the gas needed for submitting a transaction
    pub async fn calculate_gas(
        &self,
        tx_body: &tx::Body,
        sequence: u64,
        account_number: u64,
    ) -> Result<u64, DaemonError> {
        let fee = TxBuilder::build_fee(
            0u8,
            &self.daemon_state.chain_data.gas_denom,
            0,
            self.options.clone(),
        )?;

        let auth_info = SignerInfo {
            public_key: self.private_key.get_signer_public_key(&self.secp),
            mode_info: ModeInfo::single(SignMode::Direct),
            sequence,
        }
        .auth_info(fee);

        let sign_doc = SignDoc::new(
            tx_body,
            &auth_info,
            &Id::try_from(self.daemon_state.chain_data.chain_id.to_string())?,
            account_number,
        )?;

        let tx_raw = self.sign(sign_doc)?;

        Node::new_async(self.channel())
            ._simulate_tx(tx_raw.to_bytes()?)
            .await
    }

    /// Simulates the transaction against an actual node
    /// Returns the gas needed as well as the fee needed for submitting a transaction
    pub async fn simulate(
        &self,
        msgs: Vec<Any>,
        memo: Option<&str>,
    ) -> Result<(u64, Coin), DaemonError> {
        let timeout_height = Node::new_async(self.channel())._block_height().await? + 10u64;

        let tx_body = TxBuilder::build_body(msgs, memo, timeout_height);

        let tx_builder = TxBuilder::new(tx_body);

        let gas_needed = tx_builder.simulate(self).await?;

        let (gas_for_submission, fee_amount) = self.get_fee_from_gas(gas_needed)?;
        let expected_fee = coin(fee_amount, self.get_fee_token());
        // During simulation, we also make sure the account has enough balance to submit the transaction
        // This is disabled by an env variable
        if DaemonEnvVars::wallet_balance_assertion() {
            self.assert_wallet_balance(&expected_fee).await?;
        }

        Ok((gas_for_submission, expected_fee))
    }

    pub async fn commit_tx<T: Msg>(
        &self,
        msgs: Vec<T>,
        memo: Option<&str>,
    ) -> Result<CosmTxResponse, DaemonError> {
        let msgs = msgs
            .into_iter()
            .map(Msg::into_any)
            .collect::<Result<Vec<Any>, _>>()
            .unwrap();

        self.commit_tx_any(msgs, memo).await
    }

    pub async fn commit_tx_any(
        &self,
        msgs: Vec<Any>,
        memo: Option<&str>,
    ) -> Result<CosmTxResponse, DaemonError> {
        let timeout_height = Node::new_async(self.channel())._block_height().await? + 10u64;

        let msgs = if self.options.authz_granter.is_some() {
            // We wrap authz messages
            vec![Any {
                type_url: "/cosmos.authz.v1beta1.MsgExec".to_string(),
                value: MsgExec {
                    grantee: self.pub_addr_str()?,
                    msgs,
                }
                .encode_to_vec(),
            }]
        } else {
            msgs
        };

        let tx_body = TxBuilder::build_body(msgs, memo, timeout_height);

        let tx_builder = TxBuilder::new(tx_body);

        // We retry broadcasting the tx, with the following strategies
        // 1. In case there is an `incorrect account sequence` error, we can retry as much as possible (doesn't cost anything to the user)
        // 2. In case there is an insufficient_fee error, we retry once (costs fee to the user everytime we submit this kind of tx)
        // 3. In case there is an other error, we fail
        let tx_response = TxBroadcaster::default()
            .add_strategy(insufficient_fee_strategy())
            .add_strategy(account_sequence_strategy())
            .broadcast(tx_builder, self)
            .await?;

        let resp = Node::new_async(self.channel())
            ._find_tx(tx_response.txhash)
            .await?;

        assert_broadcast_code_cosm_response(resp)
    }

    pub fn sign(&self, sign_doc: SignDoc) -> Result<Raw, DaemonError> {
        let tx_raw = if self.private_key.coin_type == ETHEREUM_COIN_TYPE {
            #[cfg(not(feature = "eth"))]
            panic!(
                "Coin Type {} not supported without eth feature",
                ETHEREUM_COIN_TYPE
            );
            #[cfg(feature = "eth")]
            self.private_key.sign_injective(sign_doc)?
        } else {
            sign_doc.sign(&self.cosmos_private_key())?
        };
        Ok(tx_raw)
    }

    pub async fn base_account(&self) -> Result<BaseAccount, DaemonError> {
        let addr = self.pub_addr().unwrap().to_string();

        let mut client = cosmos_modules::auth::query_client::QueryClient::new(self.channel());

        let resp = client
            .account(cosmos_modules::auth::QueryAccountRequest { address: addr })
            .await?
            .into_inner();

        let account = resp.account.unwrap().value;

        let acc = if let Ok(acc) = BaseAccount::decode(account.as_ref()) {
            acc
        } else if let Ok(acc) = PeriodicVestingAccount::decode(account.as_ref()) {
            // try vesting account, (used by Terra2)
            acc.base_vesting_account.unwrap().base_account.unwrap()
        } else if let Ok(acc) = InjectiveEthAccount::decode(account.as_ref()) {
            acc.base_account.unwrap()
        } else {
            return Err(DaemonError::StdErr(
                "Unknown account type returned from QueryAccountRequest".into(),
            ));
        };

        Ok(acc)
    }

    pub async fn broadcast_tx(
        &self,
        tx: Raw,
    ) -> Result<cosmrs::proto::cosmos::base::abci::v1beta1::TxResponse, DaemonError> {
        let mut client = cosmos_modules::tx::service_client::ServiceClient::new(self.channel());
        let commit = client
            .broadcast_tx(cosmos_modules::tx::BroadcastTxRequest {
                tx_bytes: tx.to_bytes()?,
                mode: cosmos_modules::tx::BroadcastMode::Sync.into(),
            })
            .await?;

        let commit = commit.into_inner().tx_response.unwrap();
        Ok(commit)
    }

    /// Allows for checking wether the sender is able to broadcast a transaction that necessitates the provided `gas`
    pub async fn has_enough_balance_for_gas(&self, gas: u64) -> Result<(), DaemonError> {
        let (_gas_expected, fee_amount) = self.get_fee_from_gas(gas)?;
        let fee_denom = self.get_fee_token();

        self.assert_wallet_balance(&coin(fee_amount, fee_denom))
            .await
    }

    /// Allows checking wether the sender has more funds than the provided `fee` argument
    #[async_recursion::async_recursion(?Send)]
    async fn assert_wallet_balance(&self, fee: &Coin) -> Result<(), DaemonError> {
        let chain_data = self.daemon_state.as_ref().chain_data.clone();

        let bank = Bank::new_async(self.daemon_state.grpc_channel.clone());
        let balance = bank
            ._balance(self.address()?, Some(fee.denom.clone()))
            .await?[0]
            .clone();

        log::debug!(
            "Checking balance {} on chain {}, address {}. Expecting {}{}",
            balance.amount,
            chain_data.chain_id,
            self.address()?,
            fee,
            fee.denom
        );
        let parsed_balance = coin(balance.amount.parse()?, balance.denom);

        if parsed_balance.amount >= fee.amount {
            log::debug!("The wallet has enough balance to deploy");
            return Ok(());
        }

        // If there is not enough asset balance, we need to warn the user
        println!(
            "Not enough funds on chain {} at address {} to deploy the contract. 
                Needed: {}{} but only have: {}.
                Press 'y' when the wallet balance has been increased to resume deployment",
            self.daemon_state.chain_data.chain_id,
            self.address()?,
            fee,
            fee.denom,
            parsed_balance
        );

        if CoreEnvVars::manual_interaction() {
            let mut input = String::new();
            std::io::stdin().read_line(&mut input)?;
            if input.to_lowercase().contains('y') {
                // We retry asserting the balance
                self.assert_wallet_balance(fee).await
            } else {
                Err(DaemonError::NotEnoughBalance {
                    expected: fee.clone(),
                    current: parsed_balance,
                })
            }
        } else {
            println!("No Manual Interactions, defaulting to 'no'");
            return Err(DaemonError::NotEnoughBalance {
                expected: fee.clone(),
                current: parsed_balance,
            });
        }
    }
}<|MERGE_RESOLUTION|>--- conflicted
+++ resolved
@@ -1,9 +1,5 @@
 use crate::{
-<<<<<<< HEAD
     env::DaemonEnvVars,
-    networks::ChainKind,
-=======
->>>>>>> 31c160cc
     proto::injective::ETHEREUM_COIN_TYPE,
     queriers::Bank,
     tx_broadcaster::{
