use crate::{
    networks::ChainKind,
    proto::injective::ETHEREUM_COIN_TYPE,
    queriers,
    tx_broadcaster::{
        account_sequence_strategy, assert_broadcast_code_cosm_response, insufficient_fee_strategy,
        TxBroadcaster,
    },
};

use super::{
    cosmos_modules::{self, auth::BaseAccount},
    error::DaemonError,
    queriers::{DaemonQuerier, Node},
    state::DaemonState,
    tx_builder::TxBuilder,
    tx_resp::CosmTxResponse,
};
use crate::proto::injective::InjectiveEthAccount;

#[cfg(feature = "eth")]
use crate::proto::injective::InjectiveSigner;

use crate::{core::parse_cw_coins, keys::private::PrivateKey};
use cosmrs::{
    bank::MsgSend,
    crypto::secp256k1::SigningKey,
    proto::{cosmos::authz::v1beta1::MsgExec, traits::Message},
    tendermint::chain::Id,
    tx::{self, ModeInfo, Msg, Raw, SignDoc, SignMode, SignerInfo},
    AccountId, Any,
};
use cosmwasm_std::{coin, Addr, Coin};
use cw_orch_core::{log::local_target, CwOrchEnvVars};

use bitcoin::secp256k1::{All, Context, Secp256k1, Signing};
use std::{convert::TryFrom, rc::Rc, str::FromStr};

use cosmos_modules::vesting::PeriodicVestingAccount;
use tonic::transport::Channel;

const GAS_BUFFER: f64 = 1.3;
const BUFFER_THRESHOLD: u64 = 200_000;
const SMALL_GAS_BUFFER: f64 = 1.4;

/// A wallet is a sender of transactions, can be safely cloned and shared within the same thread.
pub type Wallet = Rc<Sender<All>>;

/// Signer of the transactions and helper for address derivation
/// This is the main interface for simulating and signing transactions
#[derive(Clone)]
pub struct Sender<C: Signing + Context> {
    pub private_key: PrivateKey,
    pub secp: Secp256k1<C>,
    pub(crate) daemon_state: Rc<DaemonState>,
    pub(crate) options: SenderOptions,
}

#[derive(Default, Clone)]
#[non_exhaustive]
pub struct SenderOptions {
    pub authz_granter: Option<String>,
<<<<<<< HEAD
    pub index: Option<u32>,
=======
    pub fee_granter: Option<String>,
}

impl SenderOptions {
    pub fn authz_granter(mut self, granter: impl ToString) -> Self {
        self.authz_granter = Some(granter.to_string());
        self
    }
    pub fn fee_granter(mut self, granter: impl ToString) -> Self {
        self.fee_granter = Some(granter.to_string());
        self
    }
    pub fn set_authz_granter(&mut self, granter: impl ToString) {
        self.authz_granter = Some(granter.to_string());
    }
    pub fn set_fee_granter(&mut self, granter: impl ToString) {
        self.fee_granter = Some(granter.to_string());
    }
>>>>>>> 2c19a898
}

impl Sender<All> {
    pub fn new(daemon_state: &Rc<DaemonState>) -> Result<Sender<All>, DaemonError> {
        Self::new_with_options(daemon_state, SenderOptions::default())
    }

    pub fn new_with_options(
        daemon_state: &Rc<DaemonState>,
        options: SenderOptions,
    ) -> Result<Sender<All>, DaemonError> {
        let kind = ChainKind::from(daemon_state.chain_data.network_type.clone());
        // NETWORK_MNEMONIC_GROUP
        let env_variable_name = kind.mnemonic_env_variable_name();
        let mnemonic = kind.mnemonic().unwrap_or_else(|_| {
            panic!(
                "Wallet mnemonic environment variable {} not set.",
                env_variable_name
            )
        });

        Self::from_mnemonic_with_options(daemon_state, &mnemonic, options)
    }

    /// Construct a new Sender from a mnemonic with additional options
    pub fn from_mnemonic(
        daemon_state: &Rc<DaemonState>,
        mnemonic: &str,
    ) -> Result<Sender<All>, DaemonError> {
        Self::from_mnemonic_with_options(daemon_state, mnemonic, SenderOptions::default())
    }

    /// Construct a new Sender from a mnemonic with additional options
    pub fn from_mnemonic_with_options(
        daemon_state: &Rc<DaemonState>,
        mnemonic: &str,
        options: SenderOptions,
    ) -> Result<Sender<All>, DaemonError> {
        let secp = Secp256k1::new();
        let p_key: PrivateKey = PrivateKey::from_words(
            &secp,
            mnemonic,
            0,
            options.index.unwrap_or(0),
            daemon_state.chain_data.slip44,
        )?;

        let sender = Sender {
            daemon_state: daemon_state.clone(),
            private_key: p_key,
            secp,
            options,
        };
        log::info!(
            target: &local_target(),
            "Interacting with {} using address: {}",
            daemon_state.chain_data.chain_id,
            sender.pub_addr_str()?
        );
        Ok(sender)
    }

    pub fn authz_granter(&mut self, granter: impl Into<String>) {
        self.options.authz_granter = Some(granter.into());
    }

    pub fn fee_granter(&mut self, granter: impl Into<String>) {
        self.options.fee_granter = Some(granter.into());
    }

    fn cosmos_private_key(&self) -> SigningKey {
        SigningKey::from_slice(&self.private_key.raw_key()).unwrap()
    }

    pub fn channel(&self) -> Channel {
        self.daemon_state.grpc_channel.clone()
    }

    pub fn pub_addr(&self) -> Result<AccountId, DaemonError> {
        Ok(AccountId::new(
            &self.daemon_state.chain_data.bech32_prefix,
            &self.private_key.public_key(&self.secp).raw_address.unwrap(),
        )?)
    }

    pub fn address(&self) -> Result<Addr, DaemonError> {
        Ok(Addr::unchecked(self.pub_addr_str()?))
    }

    pub fn pub_addr_str(&self) -> Result<String, DaemonError> {
        Ok(self.pub_addr()?.to_string())
    }

    /// Returns the actual sender of every message sent.
    /// If an authz granter is set, returns the authz granter
    /// Else, returns the address associated with the current private key
    pub fn msg_sender(&self) -> Result<AccountId, DaemonError> {
        if let Some(sender) = &self.options.authz_granter {
            Ok(sender.parse()?)
        } else {
            self.pub_addr()
        }
    }

    pub async fn bank_send(
        &self,
        recipient: &str,
        coins: Vec<cosmwasm_std::Coin>,
    ) -> Result<CosmTxResponse, DaemonError> {
        let msg_send = MsgSend {
            from_address: self.msg_sender()?,
            to_address: AccountId::from_str(recipient)?,
            amount: parse_cw_coins(&coins)?,
        };

        self.commit_tx(vec![msg_send], Some("sending tokens")).await
    }

    pub(crate) fn get_fee_token(&self) -> String {
        self.daemon_state.chain_data.fees.fee_tokens[0]
            .denom
            .clone()
    }

    /// Compute the gas fee from the expected gas in the transaction
    /// Applies a Gas Buffer for including signature verification
    pub(crate) fn get_fee_from_gas(&self, gas: u64) -> Result<(u64, u128), DaemonError> {
        let mut gas_expected = if let Some(gas_buffer) = CwOrchEnvVars::load()?.gas_buffer {
            gas as f64 * gas_buffer
        } else if gas < BUFFER_THRESHOLD {
            gas as f64 * SMALL_GAS_BUFFER
        } else {
            gas as f64 * GAS_BUFFER
        };

        if let Some(min_gas) = CwOrchEnvVars::load()?.min_gas {
            gas_expected = (min_gas as f64).max(gas_expected);
        }
        let fee_amount = gas_expected
            * (self.daemon_state.chain_data.fees.fee_tokens[0]
                .fixed_min_gas_price
                .max(self.daemon_state.chain_data.fees.fee_tokens[0].average_gas_price)
                + 0.00001);

        Ok((gas_expected as u64, fee_amount as u128))
    }

    /// Computes the gas needed for submitting a transaction
    pub async fn calculate_gas(
        &self,
        tx_body: &tx::Body,
        sequence: u64,
        account_number: u64,
    ) -> Result<u64, DaemonError> {
        let fee = TxBuilder::build_fee(
            0u8,
            &self.daemon_state.chain_data.fees.fee_tokens[0].denom,
            0,
            self.options.clone(),
        )?;

        let auth_info = SignerInfo {
            public_key: self.private_key.get_signer_public_key(&self.secp),
            mode_info: ModeInfo::single(SignMode::Direct),
            sequence,
        }
        .auth_info(fee);

        let sign_doc = SignDoc::new(
            tx_body,
            &auth_info,
            &Id::try_from(self.daemon_state.chain_data.chain_id.to_string())?,
            account_number,
        )?;

        let tx_raw = self.sign(sign_doc)?;

        Node::new(self.channel())
            .simulate_tx(tx_raw.to_bytes()?)
            .await
    }

    /// Simulates the transaction against an actual node
    /// Returns the gas needed as well as the fee needed for submitting a transaction
    pub async fn simulate(
        &self,
        msgs: Vec<Any>,
        memo: Option<&str>,
    ) -> Result<(u64, Coin), DaemonError> {
        let timeout_height = Node::new(self.channel()).block_height().await? + 10u64;

        let tx_body = TxBuilder::build_body(msgs, memo, timeout_height);

        let tx_builder = TxBuilder::new(tx_body);

        let gas_needed = tx_builder.simulate(self).await?;

        let (gas_for_submission, fee_amount) = self.get_fee_from_gas(gas_needed)?;
        let expected_fee = coin(fee_amount, self.get_fee_token());
        // During simulation, we also make sure the account has enough balance to submit the transaction
        // This is disabled by an env variable
        if !CwOrchEnvVars::load()?.disable_wallet_balance_assertion {
            self.assert_wallet_balance(&expected_fee).await?;
        }

        Ok((gas_for_submission, expected_fee))
    }

    pub async fn commit_tx<T: Msg>(
        &self,
        msgs: Vec<T>,
        memo: Option<&str>,
    ) -> Result<CosmTxResponse, DaemonError> {
        let msgs = msgs
            .into_iter()
            .map(Msg::into_any)
            .collect::<Result<Vec<Any>, _>>()
            .unwrap();

        self.commit_tx_any(msgs, memo).await
    }

    pub async fn commit_tx_any(
        &self,
        msgs: Vec<Any>,
        memo: Option<&str>,
    ) -> Result<CosmTxResponse, DaemonError> {
        let timeout_height = Node::new(self.channel()).block_height().await? + 10u64;

        let msgs = if self.options.authz_granter.is_some() {
            // We wrap authz messages
            vec![Any {
                type_url: "/cosmos.authz.v1beta1.MsgExec".to_string(),
                value: MsgExec {
                    grantee: self.pub_addr_str()?,
                    msgs,
                }
                .encode_to_vec(),
            }]
        } else {
            msgs
        };

        let tx_body = TxBuilder::build_body(msgs, memo, timeout_height);

        let tx_builder = TxBuilder::new(tx_body);

        // We retry broadcasting the tx, with the following strategies
        // 1. In case there is an `incorrect account sequence` error, we can retry as much as possible (doesn't cost anything to the user)
        // 2. In case there is an insufficient_fee error, we retry once (costs fee to the user everytime we submit this kind of tx)
        // 3. In case there is an other error, we fail
        let tx_response = TxBroadcaster::default()
            .add_strategy(insufficient_fee_strategy())
            .add_strategy(account_sequence_strategy())
            .broadcast(tx_builder, self)
            .await?;

        let resp = Node::new(self.channel())
            .find_tx(tx_response.txhash)
            .await?;

        assert_broadcast_code_cosm_response(resp)
    }

    pub fn sign(&self, sign_doc: SignDoc) -> Result<Raw, DaemonError> {
        let tx_raw = if self.private_key.coin_type == ETHEREUM_COIN_TYPE {
            #[cfg(not(feature = "eth"))]
            panic!(
                "Coin Type {} not supported without eth feature",
                ETHEREUM_COIN_TYPE
            );
            #[cfg(feature = "eth")]
            self.private_key.sign_injective(sign_doc)?
        } else {
            sign_doc.sign(&self.cosmos_private_key())?
        };
        Ok(tx_raw)
    }

    pub async fn base_account(&self) -> Result<BaseAccount, DaemonError> {
        let addr = self.pub_addr().unwrap().to_string();

        let mut client = cosmos_modules::auth::query_client::QueryClient::new(self.channel());

        let resp = client
            .account(cosmos_modules::auth::QueryAccountRequest { address: addr })
            .await?
            .into_inner();

        let account = resp.account.unwrap().value;

        let acc = if let Ok(acc) = BaseAccount::decode(account.as_ref()) {
            acc
        } else if let Ok(acc) = PeriodicVestingAccount::decode(account.as_ref()) {
            // try vesting account, (used by Terra2)
            acc.base_vesting_account.unwrap().base_account.unwrap()
        } else if let Ok(acc) = InjectiveEthAccount::decode(account.as_ref()) {
            acc.base_account.unwrap()
        } else {
            return Err(DaemonError::StdErr(
                "Unknown account type returned from QueryAccountRequest".into(),
            ));
        };

        Ok(acc)
    }

    pub async fn broadcast_tx(
        &self,
        tx: Raw,
    ) -> Result<cosmrs::proto::cosmos::base::abci::v1beta1::TxResponse, DaemonError> {
        let mut client = cosmos_modules::tx::service_client::ServiceClient::new(self.channel());
        let commit = client
            .broadcast_tx(cosmos_modules::tx::BroadcastTxRequest {
                tx_bytes: tx.to_bytes()?,
                mode: cosmos_modules::tx::BroadcastMode::Sync.into(),
            })
            .await?;

        let commit = commit.into_inner().tx_response.unwrap();
        Ok(commit)
    }

    /// Allows for checking wether the sender is able to broadcast a transaction that necessitates the provided `gas`
    pub async fn has_enough_balance_for_gas(&self, gas: u64) -> Result<(), DaemonError> {
        let (_gas_expected, fee_amount) = self.get_fee_from_gas(gas)?;
        let fee_denom = self.get_fee_token();

        self.assert_wallet_balance(&coin(fee_amount, fee_denom))
            .await
    }

    /// Allows checking wether the sender has more funds than the provided `fee` argument
    #[async_recursion::async_recursion(?Send)]
    async fn assert_wallet_balance(&self, fee: &Coin) -> Result<(), DaemonError> {
        let chain_data = self.daemon_state.as_ref().chain_data.clone();

        let bank = queriers::Bank::new(self.daemon_state.grpc_channel.clone());
        let balance = bank
            .balance(self.address()?, Some(fee.denom.clone()))
            .await?[0]
            .clone();

        log::debug!(
            "Checking balance {} on chain {}, address {}. Expecting {}{}",
            balance.amount,
            chain_data.chain_id,
            self.address()?,
            fee,
            fee.denom
        );
        let parsed_balance = coin(balance.amount.parse()?, balance.denom);

        if parsed_balance.amount >= fee.amount {
            log::debug!("The wallet has enough balance to deploy");
            return Ok(());
        }

        // If there is not enough asset balance, we need to warn the user
        println!(
            "Not enough funds on chain {} at address {} to deploy the contract. 
                Needed: {}{} but only have: {}.
                Press 'y' when the wallet balance has been increased to resume deployment",
            self.daemon_state.chain_data.chain_id,
            self.address()?,
            fee,
            fee.denom,
            parsed_balance
        );

        if !CwOrchEnvVars::load()?.disable_manual_interaction {
            println!("No Manual Interactions, defaulting to 'no'");
            return Err(DaemonError::NotEnoughBalance {
                expected: fee.clone(),
                current: parsed_balance,
            });
        }

        let mut input = String::new();
        std::io::stdin().read_line(&mut input)?;
        if input.to_lowercase().contains('y') {
            // We retry asserting the balance
            self.assert_wallet_balance(fee).await
        } else {
            Err(DaemonError::NotEnoughBalance {
                expected: fee.clone(),
                current: parsed_balance,
            })
        }
    }
}<|MERGE_RESOLUTION|>--- conflicted
+++ resolved
@@ -60,10 +60,8 @@
 #[non_exhaustive]
 pub struct SenderOptions {
     pub authz_granter: Option<String>,
-<<<<<<< HEAD
-    pub index: Option<u32>,
-=======
     pub fee_granter: Option<String>,
+    pub hd_index: Option<u32>,
 }
 
 impl SenderOptions {
@@ -75,13 +73,19 @@
         self.fee_granter = Some(granter.to_string());
         self
     }
+    pub fn hd_index(mut self, index: u32) -> Self {
+        self.hd_index = Some(index);
+        self
+    }
     pub fn set_authz_granter(&mut self, granter: impl ToString) {
         self.authz_granter = Some(granter.to_string());
     }
     pub fn set_fee_granter(&mut self, granter: impl ToString) {
         self.fee_granter = Some(granter.to_string());
     }
->>>>>>> 2c19a898
+    pub fn set_hd_index(&mut self, index: u32) {
+        self.hd_index = Some(index);
+    }
 }
 
 impl Sender<All> {
@@ -125,7 +129,7 @@
             &secp,
             mnemonic,
             0,
-            options.index.unwrap_or(0),
+            options.hd_index.unwrap_or(0),
             daemon_state.chain_data.slip44,
         )?;
 
