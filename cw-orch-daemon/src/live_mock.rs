//! Live mock is a mock that uses a live chain to query for data.
//! It can be used to do chain-backed unit-testing. It can't be used for state-changing operations.

use crate::queriers::Bank;
use crate::queriers::CosmWasm;
use crate::queriers::Staking;
use crate::RUNTIME;
use cosmwasm_std::testing::{MockApi, MockStorage};
use cosmwasm_std::Addr;
use cosmwasm_std::AllBalanceResponse;
use cosmwasm_std::BalanceResponse;
use cosmwasm_std::BankQuery;
use cosmwasm_std::Binary;
use cosmwasm_std::Delegation;
use cosmwasm_std::Empty;
use cosmwasm_std::StakingQuery;
use cosmwasm_std::{
    from_json, to_json_binary, Coin, ContractResult, OwnedDeps, Querier, QuerierResult,
    QueryRequest, SystemError, SystemResult, Uint128, WasmQuery,
};
use cosmwasm_std::{AllDelegationsResponse, BondedDenomResponse};
use cw_orch_core::environment::BankQuerier;
use cw_orch_core::environment::ChainInfo;
use cw_orch_core::environment::WasmQuerier;
<<<<<<< HEAD
=======
use cw_orch_networks::ChainInfoOwned;
>>>>>>> 31c160cc
use std::marker::PhantomData;
use std::str::FromStr;
use tonic::transport::Channel;

use crate::channel::GrpcChannel;

fn to_cosmwasm_coin(c: cosmrs::proto::cosmos::base::v1beta1::Coin) -> Coin {
    Coin {
        amount: Uint128::from_str(&c.amount).unwrap(),
        denom: c.denom,
    }
}

const QUERIER_ERROR: &str =
    "Only Bank balances and Wasm (raw + smart) and Some staking queries are covered for now";

/// mock_dependencies is a drop-in replacement for cosmwasm_std::testing::mock_dependencies
/// this uses our CustomQuerier.
pub fn mock_dependencies(
<<<<<<< HEAD
    chain_info: ChainInfo,
=======
    chain_info: ChainInfoOwned,
>>>>>>> 31c160cc
) -> OwnedDeps<MockStorage, MockApi, WasmMockQuerier> {
    let custom_querier: WasmMockQuerier = WasmMockQuerier::new(chain_info);

    OwnedDeps {
        storage: MockStorage::default(),
        api: MockApi::default(),
        querier: custom_querier,
        custom_query_type: PhantomData,
    }
}

/// Querier struct that fetches queries on-chain directly
pub struct WasmMockQuerier {
    channel: Channel,
}

impl Querier for WasmMockQuerier {
    fn raw_query(&self, bin_request: &[u8]) -> QuerierResult {
        // MockQuerier doesn't support Custom, so we ignore it completely here
        let request: QueryRequest<Empty> = match from_json(bin_request) {
            Ok(v) => v,
            Err(e) => {
                return SystemResult::Err(SystemError::InvalidRequest {
                    error: format!("Parsing query request: {}", e),
                    request: bin_request.into(),
                })
            }
        };
        self.handle_query(&request)
    }
}

impl WasmMockQuerier {
    /// Function used to handle a query and customize the query behavior
    /// This implements some queries by querying an actual node for the responses
    pub fn handle_query(&self, request: &QueryRequest<Empty>) -> QuerierResult {
        let handle = RUNTIME.handle();
        match &request {
            QueryRequest::Wasm(x) => {
                let querier = CosmWasm {
                    channel: self.channel.clone(),
                    rt_handle: Some(handle.clone()),
                };
                match x {
                    WasmQuery::Smart { contract_addr, msg } => {
                        // We forward the request to the cosmwasm querier

                        let query_result: Result<Binary, _> = handle
                            .block_on(
                                querier._contract_state(contract_addr.to_string(), msg.to_vec()),
                            )
                            .map(|query_result| query_result.into());
                        SystemResult::Ok(ContractResult::from(query_result))
                    }
                    WasmQuery::Raw { contract_addr, key } => {
                        // We forward the request to the cosmwasm querie
                        let query_result = querier
                            .raw_query(contract_addr.to_string(), key.to_vec())
                            .map(|query_result| query_result.into());

                        SystemResult::Ok(ContractResult::from(query_result))
                    }
                    _ => SystemResult::Err(SystemError::InvalidRequest {
                        error: QUERIER_ERROR.to_string(),
                        request: to_json_binary(&request).unwrap(),
                    }),
                }
            }
            QueryRequest::Bank(x) => {
                let querier = Bank {
                    channel: self.channel.clone(),
                    rt_handle: Some(handle.clone()),
                };
                match x {
                    BankQuery::Balance { address, denom } => {
                        let query_result =
                            querier.balance(address, Some(denom.clone())).map(|result| {
                                to_json_binary(&BalanceResponse {
                                    amount: result[0].clone(),
                                })
                                .unwrap()
                            });
                        SystemResult::Ok(ContractResult::from(query_result))
                    }
                    BankQuery::AllBalances { address } => {
                        let query_result = querier
                            .balance(address, None)
                            .map(|result| AllBalanceResponse { amount: result })
                            .map(|query_result| to_json_binary(&query_result))
                            .unwrap();
                        SystemResult::Ok(ContractResult::from(query_result))
                    }
                    _ => SystemResult::Err(SystemError::InvalidRequest {
                        error: QUERIER_ERROR.to_string(),
                        request: to_json_binary(&request).unwrap(),
                    }),
                }
            }
            QueryRequest::Staking(x) => {
                let querier = Staking::new_async(self.channel.clone());
                match x {
                    StakingQuery::BondedDenom {} => {
                        let query_result = handle
                            .block_on(querier._params())
                            .map(|result| BondedDenomResponse {
                                denom: result.params.unwrap().bond_denom,
                            })
                            .map(|query_result| to_json_binary(&query_result))
                            .unwrap();
                        SystemResult::Ok(ContractResult::from(query_result))
                    }
                    // This query is not perfect. I guess that on_chain you should be able to get ALL delegations and not a paginated result
                    // TODO, do better here
                    StakingQuery::AllDelegations { delegator } => {
                        let query_result = handle
                            .block_on(querier._delegator_delegations(delegator, None))
                            .map(|result| AllDelegationsResponse {
                                delegations: result
                                    .delegation_responses
                                    .into_iter()
                                    .filter_map(|delegation| {
                                        delegation.delegation.map(|d| Delegation {
                                            delegator: Addr::unchecked(d.delegator_address),
                                            validator: d.validator_address,
                                            amount: to_cosmwasm_coin(delegation.balance.unwrap()),
                                        })
                                    })
                                    .collect(),
                            })
                            .map(|query_result| to_json_binary(&query_result))
                            .unwrap();
                        SystemResult::Ok(ContractResult::from(query_result))
                    }
                    _ => todo!(),
                }
            }
            _ => SystemResult::Err(SystemError::InvalidRequest {
                error: QUERIER_ERROR.to_string(),
                request: to_json_binary(&request).unwrap(),
            }),
        }
    }
}

impl WasmMockQuerier {
    /// Creates a querier from chain information
<<<<<<< HEAD
    pub fn new(chain: ChainInfo) -> Self {
=======
    pub fn new(chain: ChainInfoOwned) -> Self {
>>>>>>> 31c160cc
        let channel = RUNTIME
            .block_on(GrpcChannel::connect(
                &chain.grpc_urls,
                chain.chain_id.as_str(),
            ))
            .unwrap();

        WasmMockQuerier { channel }
    }
}

#[cfg(test)]
mod tests {

    use super::*;
    use crate::networks::JUNO_1;

    use super::mock_dependencies;

    #[test]
    fn bank_balance_querier() -> Result<(), anyhow::Error> {
        let address = "juno1rkhrfuq7k2k68k0hctrmv8efyxul6tgn8hny6y";

        let deps = mock_dependencies(JUNO_1.into());
        let deps_ref = deps.as_ref();
        let _response: BalanceResponse =
            deps_ref
                .querier
                .query(&QueryRequest::Bank(BankQuery::Balance {
                    address: address.to_string(),
                    denom: "ujuno".to_string(),
                }))?;
        // We can't really test that response, but it has to unwrap at least !

        Ok(())
    }

    #[test]
    fn bank_all_balances_querier() -> Result<(), anyhow::Error> {
        let address = "juno1rkhrfuq7k2k68k0hctrmv8efyxul6tgn8hny6y";

        let deps = mock_dependencies(JUNO_1.into());
        let deps_ref = deps.as_ref();
        let _response: AllBalanceResponse =
            deps_ref
                .querier
                .query(&QueryRequest::Bank(BankQuery::AllBalances {
                    address: address.to_string(),
                }))?;
        // We can't really test that response, but it has to unwrap at least !
        Ok(())
    }
}<|MERGE_RESOLUTION|>--- conflicted
+++ resolved
@@ -20,12 +20,8 @@
 };
 use cosmwasm_std::{AllDelegationsResponse, BondedDenomResponse};
 use cw_orch_core::environment::BankQuerier;
-use cw_orch_core::environment::ChainInfo;
+use cw_orch_core::environment::ChainInfoOwned;
 use cw_orch_core::environment::WasmQuerier;
-<<<<<<< HEAD
-=======
-use cw_orch_networks::ChainInfoOwned;
->>>>>>> 31c160cc
 use std::marker::PhantomData;
 use std::str::FromStr;
 use tonic::transport::Channel;
@@ -45,11 +41,7 @@
 /// mock_dependencies is a drop-in replacement for cosmwasm_std::testing::mock_dependencies
 /// this uses our CustomQuerier.
 pub fn mock_dependencies(
-<<<<<<< HEAD
-    chain_info: ChainInfo,
-=======
     chain_info: ChainInfoOwned,
->>>>>>> 31c160cc
 ) -> OwnedDeps<MockStorage, MockApi, WasmMockQuerier> {
     let custom_querier: WasmMockQuerier = WasmMockQuerier::new(chain_info);
 
@@ -196,11 +188,7 @@
 
 impl WasmMockQuerier {
     /// Creates a querier from chain information
-<<<<<<< HEAD
-    pub fn new(chain: ChainInfo) -> Self {
-=======
     pub fn new(chain: ChainInfoOwned) -> Self {
->>>>>>> 31c160cc
         let channel = RUNTIME
             .block_on(GrpcChannel::connect(
                 &chain.grpc_urls,
