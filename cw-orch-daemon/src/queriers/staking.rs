--- conflicted
+++ resolved
@@ -1,23 +1,13 @@
 use crate::{cosmos_modules, error::DaemonError, Daemon};
 use cosmrs::proto::cosmos::base::query::v1beta1::PageRequest;
 use cw_orch_core::environment::{Querier, QuerierGetter};
-<<<<<<< HEAD
-=======
 use tokio::runtime::Handle;
->>>>>>> 7aa01232
 use tonic::transport::Channel;
 
 /// Querier for the Cosmos Staking module
 /// All the async function are prefixed with `_`
 pub struct Staking {
     pub channel: Channel,
-<<<<<<< HEAD
-}
-
-impl Staking {
-    pub fn new_async(channel: Channel) -> Self {
-        Self { channel }
-=======
     pub rt_handle: Option<Handle>,
 }
 
@@ -44,20 +34,8 @@
 impl QuerierGetter<Staking> for Daemon {
     fn querier(&self) -> Staking {
         Staking::new(self)
->>>>>>> 7aa01232
-    }
-}
-
-impl Querier for Staking {
-    type Error = DaemonError;
-}
-
-impl QuerierGetter<Staking> for Daemon {
-    fn querier(&self) -> Staking {
-        Staking::new_async(self.channel())
-    }
-}
-
+    }
+}
 impl Staking {
     /// Queries validator info for given validator address
     pub async fn _validator(
