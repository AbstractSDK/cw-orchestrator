--- conflicted
+++ resolved
@@ -1,16 +1,13 @@
-<<<<<<< HEAD
 use std::str::FromStr;
 use std::time::Duration;
 
 use crate::service::{DaemonChannel, DaemonChannelFactory, DaemonService, MyRetryPolicy};
 use crate::{cosmos_modules, error::DaemonError, Daemon};
-=======
 use std::{marker::PhantomData, str::FromStr};
 
 use crate::senders::query::QuerySender;
 use crate::senders::QueryOnlySender;
 use crate::{cosmos_modules, error::DaemonError, DaemonBase};
->>>>>>> 20c69d9a
 use cosmrs::proto::cosmos::base::query::v1beta1::PageRequest;
 use cosmrs::AccountId;
 use cosmwasm_std::{
@@ -30,13 +27,8 @@
 
 /// Querier for the CosmWasm SDK module
 /// All the async function are prefixed with `_`
-<<<<<<< HEAD
-pub struct CosmWasm {
+pub struct CosmWasmBase<Sender = QueryOnlySender> {
     pub service: DaemonService,
-=======
-pub struct CosmWasmBase<Sender = QueryOnlySender> {
-    pub channel: Channel,
->>>>>>> 20c69d9a
     pub rt_handle: Option<Handle>,
     _sender: PhantomData<Sender>,
 }
@@ -58,9 +50,9 @@
             _sender: PhantomData,
         }
     }
-    pub fn new_sync(channel: Channel, handle: &Handle) -> Self {
+    pub fn new_sync(service: DaemonService, handle: &Handle) -> Self {
         Self {
-            channel,
+            service,
             rt_handle: Some(handle.clone()),
             _sender: PhantomData,
         }
