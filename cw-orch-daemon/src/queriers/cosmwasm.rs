--- conflicted
+++ resolved
@@ -235,15 +235,9 @@
     }
 }
 
-<<<<<<< HEAD
-impl WasmQuerier for CosmWasm {
-    type Chain = Daemon;
-    fn code_id_hash(&self, code_id: u64) -> Result<Checksum, Self::Error> {
-=======
 impl<Sender: QuerySender> WasmQuerier for CosmWasmBase<Sender> {
     type Chain = DaemonBase<Sender>;
     fn code_id_hash(&self, code_id: u64) -> Result<HexBinary, Self::Error> {
->>>>>>> 4b285612
         self.rt_handle
             .as_ref()
             .ok_or(DaemonError::QuerierNeedRuntime)?
@@ -317,13 +311,8 @@
     >(
         &self,
         contract: &T,
-<<<<<<< HEAD
-    ) -> Result<Checksum, cw_orch_core::CwEnvError> {
-        <T as Uploadable>::wasm(&contract.get_chain().daemon.state.chain_data).checksum()
-=======
     ) -> Result<HexBinary, cw_orch_core::CwEnvError> {
         <T as Uploadable>::wasm(contract.environment().daemon.chain_info()).checksum()
->>>>>>> 4b285612
     }
 }
 
