--- conflicted
+++ resolved
@@ -1,12 +1,7 @@
 use std::{cmp::min, time::Duration};
 
 use crate::{
-<<<<<<< HEAD
-    cosmos_modules, env::DaemonEnvVars, error::DaemonError, service::DaemonService, tx_resp::CosmTxResponse, Daemon
-=======
-    cosmos_modules, env::DaemonEnvVars, error::DaemonError, senders::query::QuerySender,
-    tx_resp::CosmTxResponse, DaemonBase,
->>>>>>> 20c69d9a
+    cosmos_modules, env::DaemonEnvVars, error::DaemonError, senders::query::QuerySender, service::DaemonService, tx_resp::CosmTxResponse, DaemonBase
 };
 
 use cosmrs::{
@@ -33,19 +28,11 @@
 }
 
 impl Node {
-<<<<<<< HEAD
-    pub fn new(daemon: &Daemon) -> Result<Self, DaemonError> {
-        Ok(Self {
-                    service: daemon.service()?,
-                    rt_handle: Some(daemon.rt_handle.clone()),
-                })
-=======
     pub fn new<Sender: QuerySender>(daemon: &DaemonBase<Sender>) -> Self {
         Self {
-            channel: daemon.channel(),
+            service: daemon.service()?,
             rt_handle: Some(daemon.rt_handle.clone()),
         }
->>>>>>> 20c69d9a
     }
     pub fn new_async(service: DaemonService) -> Self {
         Self {
