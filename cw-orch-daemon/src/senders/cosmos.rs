use super::{
    cosmos_options::CosmosWalletKey,
    query::QuerySender,
    sign::{Signer, SigningAccount},
    tx::TxSender,
};
use crate::{
    core::parse_cw_coins,
    cosmos_modules::{self, auth::BaseAccount},
    env::{DaemonEnvVars, LOCAL_MNEMONIC_ENV_NAME, MAIN_MNEMONIC_ENV_NAME, TEST_MNEMONIC_ENV_NAME},
    error::DaemonError,
    keys::private::PrivateKey,
    proto::injective::{InjectiveEthAccount, ETHEREUM_COIN_TYPE},
    queriers::{Bank, Node},
    tx_builder::TxBuilder,
    tx_resp::CosmTxResponse,
    upload_wasm, CosmosOptions, GrpcChannel,
};
use bitcoin::secp256k1::{All, Secp256k1, Signing};
use cosmos_modules::vesting::PeriodicVestingAccount;
use cosmrs::{
    bank::MsgSend,
    crypto::secp256k1::SigningKey,
    proto::traits::Message,
    tendermint::chain::Id,
<<<<<<< HEAD
    tx::{self, Fee, ModeInfo, Msg, Raw, SignDoc, SignMode, SignerInfo},
=======
    tx::{self, ModeInfo, Msg, Raw, SignDoc, SignMode, SignerInfo, SignerPublicKey},
>>>>>>> aad7559e
    AccountId, Any,
};
use cosmwasm_std::{coin, Addr, Coin};
use cw_orch_core::{
    contract::WasmPath,
    environment::{AccessConfig, ChainInfoOwned, ChainKind},
    CoreEnvVars, CwEnvError,
};
use std::{str::FromStr, sync::Arc};
use tonic::transport::Channel;

#[cfg(feature = "eth")]
use crate::proto::injective::InjectiveSigner;

const GAS_BUFFER: f64 = 1.3;
const BUFFER_THRESHOLD: u64 = 200_000;
const SMALL_GAS_BUFFER: f64 = 1.4;

/// A wallet is a sender of transactions, can be safely cloned and shared within the same thread.
pub type Wallet = CosmosSender<All>;

/// Signer of the transactions and helper for address derivation
/// This is the main interface for simulating and signing transactions
#[derive(Clone)]
pub struct CosmosSender<C: Signing + Clone> {
    pub private_key: PrivateKey,
    /// gRPC channel
    pub grpc_channel: Channel,
    /// Information about the chain
    pub chain_info: Arc<ChainInfoOwned>,
    pub(crate) options: CosmosOptions,
    pub secp: Secp256k1<C>,
}

impl Wallet {
    pub async fn new(
        chain_info: &Arc<ChainInfoOwned>,
        options: CosmosOptions,
    ) -> Result<Wallet, DaemonError> {
        let secp = Secp256k1::new();

        let pk_from_mnemonic = |mnemonic: &str| -> Result<PrivateKey, DaemonError> {
            PrivateKey::from_words(
                &secp,
                mnemonic,
                0,
                options.hd_index.unwrap_or(0),
                chain_info.network_info.coin_type,
            )
        };

        let pk: PrivateKey = match &options.key {
            CosmosWalletKey::Mnemonic(mnemonic) => pk_from_mnemonic(mnemonic)?,
            CosmosWalletKey::Env => {
                let mnemonic = get_mnemonic_env(&chain_info.kind)?;
                pk_from_mnemonic(&mnemonic)?
            }
            CosmosWalletKey::RawKey(bytes) => PrivateKey::from_raw_key(
                &secp,
                bytes,
                0,
                options.hd_index.unwrap_or(0),
                chain_info.network_info.coin_type,
            )?,
        };

        // ensure address is valid
        AccountId::new(
            &chain_info.network_info.pub_address_prefix,
            &pk.public_key(&secp).raw_address.unwrap(),
        )?;

        Ok(Self {
            chain_info: chain_info.clone(),
            grpc_channel: GrpcChannel::from_chain_info(chain_info.as_ref()).await?,
            private_key: pk,
            secp,
            options,
        })
    }

    /// Construct a new Sender from a mnemonic
    pub async fn from_mnemonic(
        chain_info: &Arc<ChainInfoOwned>,
        mnemonic: &str,
    ) -> Result<Wallet, DaemonError> {
        let options = CosmosOptions {
            key: CosmosWalletKey::Mnemonic(mnemonic.to_string()),
            ..Default::default()
        };
        Self::new(chain_info, options).await
    }

    pub fn channel(&self) -> Channel {
        self.grpc_channel.clone()
    }

    pub fn options(&self) -> CosmosOptions {
        self.options.clone()
    }

    pub fn public_key(&self) -> Option<SignerPublicKey> {
        self.private_key.get_signer_public_key(&self.secp)
    }

    /// Replaces the private key that the [CosmosSender] is using with key derived from the provided 24-word mnemonic.
    /// If you want more control over the derived private key, use [Self::set_private_key]
    pub fn set_mnemonic(&mut self, mnemonic: impl Into<String>) -> Result<(), DaemonError> {
        let secp = Secp256k1::new();

        let pk = PrivateKey::from_words(
            &secp,
            &mnemonic.into(),
            0,
            self.options.hd_index.unwrap_or(0),
            self.chain_info.network_info.coin_type,
        )?;
        self.set_private_key(pk);
        Ok(())
    }

    /// Replaces the private key the sender is using
    /// You can use a mnemonic to overwrite the key using [Self::set_mnemonic]
    pub fn set_private_key(&mut self, private_key: PrivateKey) {
        self.private_key = private_key
    }

    pub fn set_authz_granter(&mut self, granter: &Addr) {
        self.options.authz_granter = Some(granter.to_owned());
    }

    pub fn set_fee_granter(&mut self, granter: &Addr) {
        self.options.fee_granter = Some(granter.to_owned());
    }

    pub fn pub_addr_str(&self) -> String {
        Signer::account_id(self).to_string()
    }

    pub async fn bank_send(
        &self,
        recipient: &Addr,
        coins: Vec<cosmwasm_std::Coin>,
    ) -> Result<CosmTxResponse, DaemonError> {
<<<<<<< HEAD
        let acc_id = if let Some(granter) = self.options.authz_granter.as_ref() {
            AccountId::from_str(granter.as_str()).unwrap()
        } else {
            Signer::account_id(self)
        };
=======
        let acc_id = self.msg_sender()?;
>>>>>>> aad7559e

        let msg_send = MsgSend {
            from_address: acc_id,
            to_address: AccountId::from_str(recipient.as_str())?,
            amount: parse_cw_coins(&coins)?,
        };

        self.commit_tx(vec![msg_send], Some("sending tokens")).await
    }

    /// Computes the gas needed for submitting a transaction
    pub async fn calculate_gas(
        &self,
        tx_body: &tx::Body,
        sequence: u64,
        account_number: u64,
    ) -> Result<u64, DaemonError> {
        let fee = TxBuilder::build_fee(
            0u8,
            &self.chain_info.gas_denom,
            0,
            self.options.fee_granter.clone(),
        )?;

        let auth_info = SignerInfo {
            public_key: self.private_key.get_signer_public_key(&self.secp),
            mode_info: ModeInfo::single(SignMode::Direct),
            sequence,
        }
        .auth_info(fee);

        let sign_doc = SignDoc::new(
            tx_body,
            &auth_info,
            &Id::try_from(self.chain_info.chain_id.to_string())?,
            account_number,
        )?;

        let tx_raw = self.sign(sign_doc)?;

        Node::new_async(self.channel())
            ._simulate_tx(tx_raw.to_bytes()?)
            .await
    }

    /// Simulates the transaction against an actual node
    /// Returns the gas needed as well as the fee needed for submitting a transaction
    pub async fn simulate(
        &self,
        msgs: Vec<Any>,
        memo: Option<&str>,
    ) -> Result<(u64, Coin), DaemonError> {
        let timeout_height = Node::new_async(self.channel())._block_height().await? + 10u64;

        let tx_body = TxBuilder::build_body(msgs, memo, timeout_height);

        let tx_builder = TxBuilder::new(tx_body);

        let gas_needed = tx_builder.simulate(self).await?;

        let (gas_for_submission, fee_amount) = self.get_fee_from_gas(gas_needed)?;
        let expected_fee = coin(fee_amount, self.get_fee_token());
        // During simulation, we also make sure the account has enough balance to submit the transaction
        // This is disabled by an env variable
        if DaemonEnvVars::wallet_balance_assertion() {
            self.assert_wallet_balance(&expected_fee).await?;
        }

        Ok((gas_for_submission, expected_fee))
    }

    pub async fn commit_tx<T: Msg>(
        &self,
        msgs: Vec<T>,
        memo: Option<&str>,
    ) -> Result<CosmTxResponse, DaemonError> {
        let msgs = msgs
            .into_iter()
            .map(Msg::into_any)
            .collect::<Result<Vec<Any>, _>>()
            .unwrap();

        self.commit_tx_any(msgs, memo).await
    }

    pub async fn base_account(&self) -> Result<BaseAccount, DaemonError> {
        let addr = self.address().to_string();

        let mut client = cosmos_modules::auth::query_client::QueryClient::new(self.channel());

        let resp = client
            .account(cosmos_modules::auth::QueryAccountRequest { address: addr })
            .await?
            .into_inner();

        let account = resp.account.unwrap().value;

        let acc = if let Ok(acc) = BaseAccount::decode(account.as_ref()) {
            acc
        } else if let Ok(acc) = PeriodicVestingAccount::decode(account.as_ref()) {
            // try vesting account, (used by Terra2)
            acc.base_vesting_account.unwrap().base_account.unwrap()
        } else if let Ok(acc) = InjectiveEthAccount::decode(account.as_ref()) {
            acc.base_account.unwrap()
        } else {
            return Err(DaemonError::StdErr(
                "Unknown account type returned from QueryAccountRequest".into(),
            ));
        };

        Ok(acc)
    }

    /// Allows for checking wether the sender is able to broadcast a transaction that necessitates the provided `gas`
    pub async fn has_enough_balance_for_gas(&self, gas: u64) -> Result<(), DaemonError> {
        let (_gas_expected, fee_amount) = self.get_fee_from_gas(gas)?;
        let fee_denom = self.get_fee_token();

        self.assert_wallet_balance(&coin(fee_amount, fee_denom))
            .await
    }

    /// Allows checking wether the sender has more funds than the provided `fee` argument
    #[async_recursion::async_recursion(?Send)]
    async fn assert_wallet_balance(&self, fee: &Coin) -> Result<(), DaemonError> {
        let chain_info = self.chain_info.clone();

        let bank = Bank::new_async(self.channel());
        let balance = bank
            ._balance(&self.address(), Some(fee.denom.clone()))
            .await?[0]
            .clone();

        log::debug!(
            "Checking balance {} on chain {}, address {}. Expecting {}{}",
            balance.amount,
            chain_info.chain_id,
            self.address(),
            fee,
            fee.denom
        );

        if balance.amount >= fee.amount {
            log::debug!("The wallet has enough balance to deploy");
            return Ok(());
        }

        // If there is not enough asset balance, we need to warn the user
        log::info!(
            "Not enough funds on chain {} at address {} to deploy the contract. 
                Needed: {}{} but only have: {}.
                Press 'y' when the wallet balance has been increased to resume deployment",
            chain_info.chain_id,
            self.address(),
            fee,
            fee.denom,
            balance
        );

        if CoreEnvVars::manual_interaction() {
            let mut input = String::new();
            std::io::stdin().read_line(&mut input)?;
            if input.to_lowercase().contains('y') {
                // We retry asserting the balance
                self.assert_wallet_balance(fee).await
            } else {
                Err(DaemonError::NotEnoughBalance {
                    expected: fee.clone(),
                    current: balance,
                })
            }
        } else {
            log::info!("No Manual Interactions, defaulting to 'no'");
            return Err(DaemonError::NotEnoughBalance {
                expected: fee.clone(),
                current: balance,
            });
        }
    }

    pub(crate) fn get_fee_token(&self) -> String {
        self.chain_info.gas_denom.to_string()
    }

    fn cosmos_private_key(&self) -> SigningKey {
        SigningKey::from_slice(&self.private_key.raw_key()).unwrap()
    }

    /// Compute the gas fee from the expected gas in the transaction
    /// Applies a Gas Buffer for including signature verification
    pub(crate) fn get_fee_from_gas(&self, gas: u64) -> Result<(u64, u128), DaemonError> {
        let mut gas_expected = if let Some(gas_buffer) = DaemonEnvVars::gas_buffer() {
            gas as f64 * gas_buffer
        } else if gas < BUFFER_THRESHOLD {
            gas as f64 * SMALL_GAS_BUFFER
        } else {
            gas as f64 * GAS_BUFFER
        };

        let min_gas = DaemonEnvVars::min_gas();
        gas_expected = (min_gas as f64).max(gas_expected);

        let fee_amount = gas_expected * (self.chain_info.gas_price + 0.00001);

        Ok((gas_expected as u64, fee_amount as u128))
    }
}

// Helpers to facilitate some rare operations
impl Wallet {
    /// Uploads the `WasmPath` path specifier on chain.
    /// The resulting code_id can be extracted from the Transaction result using [cw_orch_core::environment::IndexResponse::uploaded_code_id] and returns the resulting code_id
    pub async fn upload_wasm(&self, wasm_path: WasmPath) -> Result<CosmTxResponse, DaemonError> {
        self.upload_with_access_config(wasm_path, None).await
    }

    pub async fn upload_with_access_config(
        &self,
        wasm_path: WasmPath,
        access: Option<AccessConfig>,
    ) -> Result<CosmTxResponse, DaemonError> {
        upload_wasm(self, wasm_path, access).await
    }
}

impl QuerySender for Wallet {
    type Error = DaemonError;
    type Options = CosmosOptions;

    fn channel(&self) -> Channel {
        self.channel()
    }
}

fn get_mnemonic_env(chain_kind: &ChainKind) -> Result<String, CwEnvError> {
    match chain_kind {
        ChainKind::Local => DaemonEnvVars::local_mnemonic(),
        ChainKind::Testnet => DaemonEnvVars::test_mnemonic(),
        ChainKind::Mainnet => DaemonEnvVars::main_mnemonic(),
        _ => None,
    }
    .ok_or(CwEnvError::EnvVarNotPresentNamed(
        get_mnemonic_env_name(chain_kind).to_string(),
    ))
}

fn get_mnemonic_env_name(chain_kind: &ChainKind) -> &str {
    match chain_kind {
        ChainKind::Local => LOCAL_MNEMONIC_ENV_NAME,
        ChainKind::Testnet => TEST_MNEMONIC_ENV_NAME,
        ChainKind::Mainnet => MAIN_MNEMONIC_ENV_NAME,
        _ => panic!("Can't set mnemonic for unspecified chainkind"),
    }
}

impl Signer for Wallet {
    fn sign(&self, sign_doc: SignDoc) -> Result<Raw, DaemonError> {
        let tx_raw = if self.private_key.coin_type == ETHEREUM_COIN_TYPE {
            #[cfg(not(feature = "eth"))]
            panic!(
                "Coin Type {} not supported without eth feature",
                ETHEREUM_COIN_TYPE
            );
            #[cfg(feature = "eth")]
            self.private_key.sign_injective(sign_doc)?
        } else {
            sign_doc.sign(&self.cosmos_private_key())?
        };
        Ok(tx_raw)
    }

    fn chain_id(&self) -> String {
        self.chain_info.chain_id.clone()
    }

    fn signer_info(&self, sequence: u64) -> SignerInfo {
        SignerInfo {
            public_key: self.private_key.get_signer_public_key(&self.secp),
            mode_info: ModeInfo::single(SignMode::Direct),
            sequence,
        }
    }

    fn build_fee(&self, amount: impl Into<u128>, gas_limit: u64) -> Result<Fee, DaemonError> {
        TxBuilder::build_fee(
            amount,
            &self.get_fee_token(),
            gas_limit,
            self.options.fee_granter.clone(),
        )
    }

    async fn signing_account(&self) -> Result<super::sign::SigningAccount, DaemonError> {
        let BaseAccount {
            account_number,
            sequence,
            ..
        } = self.base_account().await?;

        Ok(SigningAccount {
            account_number,
            sequence,
        })
    }

    fn gas_price(&self) -> Result<f64, DaemonError> {
        Ok(self.chain_info.gas_price)
    }

    fn account_id(&self) -> AccountId {
        AccountId::new(
            &self.chain_info.network_info.pub_address_prefix,
            &self.private_key.public_key(&self.secp).raw_address.unwrap(),
        )
        // unwrap as address is validated on construction
        .unwrap()
    }
<<<<<<< HEAD
=======

    /// Actual sender of the messages.
    /// This is different when using authz capabilites
    fn msg_sender(&self) -> Result<AccountId, DaemonError> {
        if let Some(sender) = &self.options.authz_granter {
            Ok(sender.as_str().parse()?)
        } else {
            Ok(self.account_id())
        }
    }
}
>>>>>>> aad7559e

    fn has_authz(&self) -> bool {
        self.options.authz_granter.is_some()
    }
}<|MERGE_RESOLUTION|>--- conflicted
+++ resolved
@@ -23,11 +23,7 @@
     crypto::secp256k1::SigningKey,
     proto::traits::Message,
     tendermint::chain::Id,
-<<<<<<< HEAD
-    tx::{self, Fee, ModeInfo, Msg, Raw, SignDoc, SignMode, SignerInfo},
-=======
-    tx::{self, ModeInfo, Msg, Raw, SignDoc, SignMode, SignerInfo, SignerPublicKey},
->>>>>>> aad7559e
+    tx::{self, Fee, ModeInfo, Msg, Raw, SignDoc, SignMode, SignerInfo, SignerPublicKey},
     AccountId, Any,
 };
 use cosmwasm_std::{coin, Addr, Coin};
@@ -172,15 +168,7 @@
         recipient: &Addr,
         coins: Vec<cosmwasm_std::Coin>,
     ) -> Result<CosmTxResponse, DaemonError> {
-<<<<<<< HEAD
-        let acc_id = if let Some(granter) = self.options.authz_granter.as_ref() {
-            AccountId::from_str(granter.as_str()).unwrap()
-        } else {
-            Signer::account_id(self)
-        };
-=======
         let acc_id = self.msg_sender()?;
->>>>>>> aad7559e
 
         let msg_send = MsgSend {
             from_address: acc_id,
@@ -498,22 +486,8 @@
         // unwrap as address is validated on construction
         .unwrap()
     }
-<<<<<<< HEAD
-=======
-
-    /// Actual sender of the messages.
-    /// This is different when using authz capabilites
-    fn msg_sender(&self) -> Result<AccountId, DaemonError> {
-        if let Some(sender) = &self.options.authz_granter {
-            Ok(sender.as_str().parse()?)
-        } else {
-            Ok(self.account_id())
-        }
-    }
-}
->>>>>>> aad7559e
-
-    fn has_authz(&self) -> bool {
-        self.options.authz_granter.is_some()
+
+    fn authz_granter(&self) -> Option<&Addr> {
+        self.options.authz_granter.as_ref()
     }
 }