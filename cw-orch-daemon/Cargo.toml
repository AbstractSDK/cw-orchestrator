[package]
name = "cw-orch-daemon"
version = "0.16.5"
authors = { workspace = true }
edition = { workspace = true }
license = { workspace = true }
repository = { workspace = true }
description = "Scripting library for deploying and interacting with CosmWasm smart-contracts"
keywords = ["cosmwasm", "blockchain"]
categories = ["development-tools"]
readme = "../README.md"

exclude = [".env"]

[package.metadata.docs.rs]
# passes all-features to cargo when building the docs.
all-features = true

[features]
default = ["node-tests"]
# enable node-backed tests (ensure Docker is running)
# run with `cargo test --jobs 1 --features node-tests`
node-tests = []
eth = ["dep:ethers-signers", "dep:ethers-core"]
[dependencies]
# Default deps
cw-orch-core = { workspace = true }
cw-orch-traits = { workspace = true }
cw-orch-networks = { workspace = true }

cosmwasm-std = { workspace = true }
cw-multi-test = { workspace = true }
anyhow = { workspace = true }
serde = { workspace = true }
schemars = "0.8.10"
log = { workspace = true }
serde_json = { workspace = true }
thiserror = { workspace = true }

# Daemon deps
sha256 = { workspace = true }
ibc-relayer-types = { workspace = true }
prost = { version = "0.11" }
prost-types = "0.11.9"
bitcoin = { version = "0.30.0" }
hex = { version = "0.4.3" }
ripemd = { version = "0.1.3" }
ibc-chain-registry = { workspace = true }
tokio = { version = "1.4", features = ["full"] }
tonic = { version = "0.9.2", features = ["tls", "tls-roots"] }
secp256k1 = { version = "0.27.0", default-features = false }
reqwest = { version = "0.11.9" }
base64 = { version = "0.21.0" }
hkd32 = { version = "0.7.0", features = ["bip39", "mnemonic", "bech32"] }
rand_core = { version = "0.6.4", default-features = false }
ed25519-dalek = { version = "2", features = ["serde"] }
eyre = { version = "0.6" }
cosmrs = { version = "0.14.0", features = ["dev", "cosmwasm", "grpc"] }
chrono = { version = "0.4" }
base16 = { version = "0.2.1" }
<<<<<<< HEAD
ring = { version = "0.16.20" }
=======
derive_builder = { version = "0.12.0" }
ring = { version = "0.17.3" }
dirs = "5.0.1"
>>>>>>> 12fcb02e

# Injective dependencies
ethers-signers = { version = "2.0.7", optional = true }
ethers-core = { version = "2.0.7", optional = true }

# Gzip
flate2 = { version = "1.0.26" }

[dev-dependencies]
cw-orch-daemon = { path = "." }
uid = "0.1.7"
env_logger = "0.10.0"
cw20 = { git = "https://github.com/AbstractSDK/cw-plus.git" }
cw20-base = { git = "https://github.com/AbstractSDK/cw-plus.git" }
cosmwasm-schema = "1.2"
speculoos = "0.11.0"
ctor = "0.2.0"
duct = "0.13"
mock-contract = { path = "../contracts/mock_contract", features = [
  "interface",
] }
serial_test = "2.0.0"

# Ethereum deps
ethers-signers = { version = "2.0.7" }
ethers-core = { version = "2.0.7" }<|MERGE_RESOLUTION|>--- conflicted
+++ resolved
@@ -58,13 +58,8 @@
 cosmrs = { version = "0.14.0", features = ["dev", "cosmwasm", "grpc"] }
 chrono = { version = "0.4" }
 base16 = { version = "0.2.1" }
-<<<<<<< HEAD
-ring = { version = "0.16.20" }
-=======
-derive_builder = { version = "0.12.0" }
 ring = { version = "0.17.3" }
 dirs = "5.0.1"
->>>>>>> 12fcb02e
 
 # Injective dependencies
 ethers-signers = { version = "2.0.7", optional = true }
