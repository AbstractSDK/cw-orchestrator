--- conflicted
+++ resolved
@@ -1,10 +1,6 @@
 # Daemon
 
-<<<<<<< HEAD
-Daemon is an execution environment for interacting with live chains. This allows you to test your deployment on a local chain instance or deploy your contracts on mainnet. cw-orchestrator's `Daemon` provides a wide range of tools to interact with live chains. We describe those tools in depth in this page.
-=======
 `Daemon` is a CosmWasm execution environment for interacting with CosmosSDK chains. The `Daemon` allows you to deploy/migrate/configure your contracts on main and testnets as well as locally running chain instances. Furthermore it provides a wide range of tools to interact with the chains. We describe those tools in depth in this page.
->>>>>>> 2c7af86d
 
 ## Quick Start
 
