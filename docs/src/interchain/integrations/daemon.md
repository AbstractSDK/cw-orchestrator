--- conflicted
+++ resolved
@@ -38,13 +38,7 @@
 You can also add daemons manually to the `interchain` object:
 
 ```rust,ignore
-<<<<<<< HEAD
-let local_migaloo = Daemon::builder()
-    .chain(LOCAL_MIGALOO)
-    .build()?;
-=======
 let local_migaloo = DaemonBuilder::default(LOCAL_MIGALOO).build()?;
->>>>>>> 59451dd3
 interchain.add_daemons(vec![local_migaloo]);
 ```
 
