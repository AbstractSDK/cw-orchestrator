--- conflicted
+++ resolved
@@ -722,17 +722,10 @@
         // Upload the contracts to the chain
         abstrct.ans_host.upload()?;
         abstrct.version_control.upload()?;
-<<<<<<< HEAD
 
         Ok(abstrct)
     }
 
-=======
-
-        Ok(abstrct)
-    }
-
->>>>>>> 3b5653f4
     fn deploy_on(chain: Chain, version: semver::Version) -&gt; Result&lt;Self, BootError&gt; {        
         // ########### Upload ##############
         let abstrct = Self::store_on(chain)?;
