# cw-orchestrator Changelog

## Unpublished

- Added possibility to not panic in parse network by @Buckram123
- Added stargate feature to cw-multi-test
<<<<<<< HEAD
- Added `Deploy` to prelude
- Add ability to provide custom state in `Deploy::set_contracts_state`
- Breaking change : remove the `&self` dependency for the `Deploy::deployed_state_file_path` method
- 
=======
- Using `dirs` instead of `shellexpand` for getting the default cw-orch state dir. 
- Exposed the state_dir location
- Added better env variable management by @Kayanski
- Added message to enable logging if not enabled

>>>>>>> 12fcb02e
## v0.16.4 [20th September 2023]

- Added automatically derived docs
- Added gzip support for smaller files sent on-chain
- Added faster error when broadcast returns a non-0 error code

## v0.16.3 [19th September 2023]

- Changed cw-multi-test to an in-house cw-multi-test version
- Fixed finding state file using cw-orch-daemon, the Home folder is now recognized from "~"

## v0.16.2 [12th September 2023]

- Fix finding state file using cw-orch-daemon

## v0.16.1 [12th September 2023]

- Fix dependencies on the traits::Stargate trait and on the osmosis-test-tube implementation
- Made the chain_id mandatory in `Mock::with_chain_id`

## v0.16.0 [11th September 2023]

- Ability to use the ExecuteFns and QueryFns traits on Units and Unnamed enum variants by @Kayanski
- Added Sei Network
- Make the broadcast function public on Sender
- Added a `call_as` helper on TxHandler Trait
- Added optional disable of sorting of ExecuteFns and QueryFns fields by @Kayanski
- Added automatic tx retrying in case of an account sequence error by @Kayanski
- Made transaction retrying more modular (for adding more retry cases) by Kayanski
- Added ibc denom query (for completeness and working with ibc token transfers)
- Added ibc connection-end query (for completeness and working with ibc connections)
- Added transaction by event query (mainly for querying packets in and out of the chain)
- Added helper to modify the chain id of cw-multi-test (Mock)
- Added a trait to be able to commit any transaction to chain (Protobuf any type)
- Added min gas and average gas utilization for computing the tx fee
- Added Install Readme 
- Change the state file default location for relative paths `./` --> `~/.cw-orchestrator`
- Added env variables for customizing experience

## v0.15.0

- Add `add_balance` function on the `Mock` type. 

## v0.10.0

- Update `CallAs` to be generic over environments.
- Use updated derive macros .
- Add `store_on` function on `Deploy` trait.

## v0.8.0

- Redo crate API exposure
- Remove prelude module

## v0.4.0

- Expose DaemonQuerier.
- Require Chain reference instead of owned type on Contract constructor.<|MERGE_RESOLUTION|>--- conflicted
+++ resolved
@@ -4,18 +4,14 @@
 
 - Added possibility to not panic in parse network by @Buckram123
 - Added stargate feature to cw-multi-test
-<<<<<<< HEAD
 - Added `Deploy` to prelude
 - Add ability to provide custom state in `Deploy::set_contracts_state`
 - Breaking change : remove the `&self` dependency for the `Deploy::deployed_state_file_path` method
-- 
-=======
 - Using `dirs` instead of `shellexpand` for getting the default cw-orch state dir. 
 - Exposed the state_dir location
 - Added better env variable management by @Kayanski
 - Added message to enable logging if not enabled
 
->>>>>>> 12fcb02e
 ## v0.16.4 [20th September 2023]
 
 - Added automatically derived docs
