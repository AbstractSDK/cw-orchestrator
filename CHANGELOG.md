--- conflicted
+++ resolved
@@ -3,17 +3,12 @@
 ## Unpublished
 
 - Ability to use the ExecuteFns and QueryFns traits on Units and Unnamed enum variants by @Kayanski
-<<<<<<< HEAD
-- Broadcast function on the sender is public by @Kayanski
-- Added automatic tx retrying in case of an account sequence error by @Kayanski
-- Made transaction retrying more modular (for adding more retry cases) by Kayanski
-=======
 - Added Sei Network
 - Make the broadcast function public on Sender
 - Added a `call_as` helper on TxHandler Trait
 - Added optional disable of sorting of ExecuteFns and QueryFns fields by @Kayanski
-
->>>>>>> 9203f336
+- Added automatic tx retrying in case of an account sequence error by @Kayanski
+- Made transaction retrying more modular (for adding more retry cases) by Kayanski
 
 ## v0.15.0
 
