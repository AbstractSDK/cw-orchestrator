# cw-orchestrator Changelog

## Unpublished

- Ability to use the ExecuteFns and QueryFns traits on Units and Unnamed enum variants by @Kayanski
<<<<<<< HEAD
- Make the broadcast function public on Sender
=======
- Added Sei Network
>>>>>>> 1cb34c65

## v0.15.0

- Add `add_balance` function on the `Mock` type. 

## v0.10.0

- Update `CallAs` to be generic over environments.
- Use updated derive macros .
- Add `store_on` function on `Deploy` trait.

## v0.8.0

- Redo crate API exposure
- Remove prelude module

## v0.4.0

- Expose DaemonQuerier.
- Require Chain reference instead of owned type on Contract constructor.<|MERGE_RESOLUTION|>--- conflicted
+++ resolved
@@ -3,11 +3,8 @@
 ## Unpublished
 
 - Ability to use the ExecuteFns and QueryFns traits on Units and Unnamed enum variants by @Kayanski
-<<<<<<< HEAD
+- Added Sei Network
 - Make the broadcast function public on Sender
-=======
-- Added Sei Network
->>>>>>> 1cb34c65
 
 ## v0.15.0
 
