--- conflicted
+++ resolved
@@ -3,21 +3,18 @@
 ## Unpublished
 
 - Ability to use the ExecuteFns and QueryFns traits on Units and Unnamed enum variants by @Kayanski
-<<<<<<< HEAD
+- Added Sei Network
+- Make the broadcast function public on Sender
+- Added a `call_as` helper on TxHandler Trait
+- Added optional disable of sorting of ExecuteFns and QueryFns fields by @Kayanski
+- Added automatic tx retrying in case of an account sequence error by @Kayanski
+- Made transaction retrying more modular (for adding more retry cases) by Kayanski
 - Added ibc denom query (for completeness and working with ibc token transfers)
 - Added ibc connection-end query (for completeness and working with ibc connections)
 - Added transaction by event query (mainly for querying packets in and out of the chain)
 - Added helper to modify the chain id of cw-multi-test (Mock)
 - Added a trait to be able to commit any transaction to chain (Protobuf any type)
 - Added min gas and average gas utilization for computing the tx fee
-=======
-- Added Sei Network
-- Make the broadcast function public on Sender
-- Added a `call_as` helper on TxHandler Trait
-- Added optional disable of sorting of ExecuteFns and QueryFns fields by @Kayanski
-- Added automatic tx retrying in case of an account sequence error by @Kayanski
-- Made transaction retrying more modular (for adding more retry cases) by Kayanski
->>>>>>> 9937a1ca
 
 ## v0.15.0
 
