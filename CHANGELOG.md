--- conflicted
+++ resolved
@@ -12,11 +12,8 @@
 
 ### Breaking
 
-<<<<<<< HEAD
 - Daemon state got flattened from `.chain_name.chain_id` to `.chain_id` to simplify state parsing.
-=======
 - Rename `DaemonInterchainEnv` to `DaemonInterchain` for consistency.
->>>>>>> d84ddc8c
 
 ## 0.24.1
 
