# cw-orchestrator Changelog

## Unpublished

<<<<<<< HEAD
 - Add methods to set the private key and mnemonic of an existing sender
 - Deprecate `authz_granter` and `fee_granter` on `Daemon` struct
 - Adds an `upload_wasm` function to CosmosSender to upload wasm code associated to no Contract structure
=======
- Add methods to set the private key and mnemonic of an existing sender
- Deprecate `authz_granter` and `fee_granter` on `Daemon` struct
- Add a method on `TxHandler` to select instantiation permissions on Wasm upload
>>>>>>> dd7238f3
  
### Breaking

- Added Support for more mnemonic lengths (at least 24 and 12). This is breaking because of how the mnemonic words are stored and retrieved (`words` method on `PrivateKey`)

## 0.25.0

- `is_test` Added for Daemon Builders, when set to `true` will use temporary file for state
- Chain configs now can be edited from a networks config file. It will read `~/.cw-orchestrator/networks.json`, see example `networks.json.example`
- New package `cw-orch-neutron-test-tube`
- Chain configs now can be edited from a networks config file. It will read `~/.cw-orchestrator/networks.toml`, see example `networks.toml.example`
- Added `load_network` for `DaemonBuilder`, defaults to `true`. Set to `false` to avoid loading networks from `~/.cw-orchestrator/networks.toml`
- New environment variable for `cw-orch-starship`: `CW_ORCH_STARSHIP_CONFIG_PATH` to specify path of starship config that's currently in use.
- 3+ chain support for `cw-orch-starship`.

### Breaking

- Daemon state got flattened from `.chain_name.chain_id` to `.chain_id` to simplify state parsing.
- Rename `DaemonInterchainEnv` to `DaemonInterchain` for consistency.

## 0.24.1

- Added async query functions generations with cw_orch::QueryFns
- Re-export ibc-relayer-types inside cw-orch-interchain for ease of use
- Deprecate cw-orch-core `TxHandler::sender` in favor of `TxHandler::sender_addr`
- Implement `SenderBuilder`, `QuerySender` and `TxSender` which allow for customizing the transaction commitment logic.
- Can now easily build `QueryOnlyDaemon` which will only expose query functions.
- Changed cw-orch-interchain InterchainEnv API
  - `chain` --> `get_chain`
  - `follow_packet` --> `await_single_packet`
  - `wait_ibc` --> `await_packets`
  - `check_ibc` --> `await_and_check_packets`
  - `follow_packets_from_tx_hash` --> `await_packets_for_txhash`
- Better Docs for interchain, cw-orch and clone-testing
- Added max block time environment variable `CW_ORCH_MAX_BLOCK_TIME`
- `CW_ORCH_MIN_GAS` Now defaults to 150_000 instead of 0, making it more reliable for txs that cost little gas

### Breaking

- Refactor `Daemon` builder pattern to allow for custom senders.
- Update `Daemon` / `DaemonAsync` implementations to reflect customizable sender.
- Deprecated `CW_ORCH_MIN_BLOCK_SPEED` in favor of `CW_ORCH_MIN_BLOCK_TIME`

## cw-orch-daemon 0.23.5

- Fixed Get Tx By Events compatibility with Cosmos SDK 0.50+ for Daemon
- Fix Generics on QueryMsg and Return types

## 0.23.0

- Added a test to make sure the derive macros stay compatible with new cw-orch versions
- Changed the derive macros import from cw_orch to cw_orch_core. This allows changing the cw-orch API without breaking the derive macros.
- Cw-orch mock env info doesn't error when using chain ids that don't match the `osmosis-1` pattern
- Add interchain capabilites as well as clone-testing
- Bumped MSRV to 1.73 because of dependency `cosmwasm-vm@1.5.5`
- Remove `impl_into`, the old `impl_into` behavior is now the default behavior
- EXCITING FEATURE : Added an item and a map query method to be able to query cw-storage-plus structure outside of contracts easily
- Add `flush_state` method for Local Chain Daemons
- cw-orch-interchain now errors on checking transactions for IBC packets if NO packets were found
- `DaemonState` removed from `Sender`
- `Channel` moved from `DaemonState` to `Sender`
- `DaemonState` write-locks file unless it's read-only, meaning it will panic at initialization if other process holds lock of it
- `DaemonState` now can be safely used between threads and processes
- Two non-related Daemon's can't use same file for writing simultaneously (cloned or rebuilt are related Daemon)
- Writing to a file happens when all Daemon's that use same file dropped instead of hot writes
- `force_write` added to the `DaemonState` to allow force write of the state
- Added `event_attr_values` to get all the attribute values corresponding to a key
- Added `remove_{address,code_id}` functions to be able to erase an entry in state. Involves core, mock, daemon, osmosis-test-tube, clone-testing
- Added `state` to DaemonBuilder to be able to share state between daemons
- Added `write_on_change` flag for writing to a `DaemonState` file on every change

### Breaking

- Daemon : Changed return types on daemon queriers to match CosmWasm std types
- Daemon: Added below second block time.
- Cw-orch : Separate osmosis test tube from cw-orch. Its not available in its own crate `cw-orch-osmosis-test-tube`
- Simplify the generated macros to allow for `impl Into<Type>` on `Uint*` and `String` types.
- Fns Derive Macros: Namespace the fns derive attributes with `cw-orch(<attribute>)`. For instance, `#[cw_orch(payable)]`.
- Clone-testing : Remove rt in Mock State creation (daemon doesn't need it anymore)

## 0.22.0

- Updated osmosis test tube to 24.0.1 ,that avoids re-compiling osmosis test tube
- Added `balance` query at the root of QueryHandler
- Added DaemonBuilder configuration for grpc url and fee overwriting
- Removed IBC chain registry from cw-orch-networks. Using the custom `ChainInfo` and `ChainInfoOwned` types
- Fixed broken documentation links
- Separate Env variables and define them in the crates where they are used
- Removed self from the methods inside Uploadable trait
- Current Status : Breaking

## 0.21.2

- Allow cw-orch wasm compilation without features
- Transaction Response now inspects logs and events to find matching events.

## 0.21.1

- Remove mandatory runtimes when building Daemon
- Allow cw-orch to compile for a wasm target without adding features
- Changed GRPC url for Local Terra

## 0.21.0

- Updated cw-multi-test to allow for IBC packet timeout

## 0.20.1

- Fix ARM path derivation for wasm
- Fix state file path creation on cw-orch-daemon
- Added addr_make_with_balance

## 0.20.0

- Changed behavior for default constructor implementation by macro "interface" --> Added possibility to have a fixed ID
- Added unified querier interface for all CwEnv
- Updated multiple dependencies
- Added authz, fee granter and hd_indec support for the `Daemon` object
- Remove Fee Granter env variable (now incorporated in code inside the `DaemonBuilder`)
- Replaces Rc by Arc in DaemonAsync for use in an async distributed environment
- Added instantiate2 support on CwEnv
- Removed secp dependency (gotten through the bitcoin dependency)
- Removed duplicates in disabled logs env
- Moved DeployDetails to its own trait : `EnvironmentQuerier`
- Modified gas prices for networks
- Fixed the artifacts resolution in case of a build postfix

## 0.19.1

- Fix: Min gas env variable processing.
- Fix: Added specific local hash computation possibility

## 0.19.0

- Add `MutCwEnv` for manipulating testing environments.
- Add `BankQuerier` as trait bound to `CwEnv`.
- Add `WasmCodeQuerier` as trait bound to `CwEnv`.
- Changed the snapshot feature for better snapshot readability.
- Added Readonly flag to the daemon state
- Added min gas fee environment variable
- Updated `cosmrs` to `0.15.0`
- Updated tonic to `0.10.2`
- Bumped MSRV to 1.72 because of dependency `cosmrs@0.15.0`

## 0.18.2

- Added Snapshot-Testing

## 0.18.1

- Fix : Added daemon flag on the networks import

## 0.18.0

- Added wallet balance assertions to avoid erroring when the wallet doesn't have enough balance when submitting a daemon transaction
- Added doravota network
- Corrected Osmosis-1 network
- Better handling of env variables --> Crate is becoming easier to maintain and document

## 0.17.0

- Added possibility to not panic in parse network by @Buckram123
- Added stargate feature to cw-multi-test
- Added `Deploy` to prelude
- Add ability to provide custom state in `Deploy::set_contracts_state`
- Breaking change: remove the `&self` dependency for the `Deploy::deployed_state_file_path` method
- Using `dirs` instead of `shellexpand` for getting the default cw-orch state dir.
- Exposed the state_dir location
- Added better env variable management by @Kayanski
- Added message to enable logging if not enabled
- Removed unused dependencies
- Added snapshot testing in mock env by @Kayanski (feature flagged)

## v0.16.4 [20th September 2023]

- Added automatically derived docs
- Added gzip support for smaller files sent on-chain
- Added faster error when broadcast returns a non-0 error code

## v0.16.3 [19th September 2023]

- Changed cw-multi-test to an in-house cw-multi-test version
- Fixed finding state file using cw-orch-daemon, the Home folder is now recognized from "~"

## v0.16.2 [12th September 2023]

- Fix finding state file using cw-orch-daemon

## v0.16.1 [12th September 2023]

- Fix dependencies on the traits::Stargate trait and on the osmosis-test-tube implementation
- Made the chain_id mandatory in `Mock::with_chain_id`

## v0.16.0 [11th September 2023]

- Ability to use the ExecuteFns and QueryFns traits on Units and Unnamed enum variants by @Kayanski
- Added Sei Network
- Make the broadcast function public on Sender
- Added a `call_as` helper on TxHandler Trait
- Added optional disable of sorting of ExecuteFns and QueryFns fields by @Kayanski
- Added automatic tx retrying in case of an account sequence error by @Kayanski
- Made transaction retrying more modular (for adding more retry cases) by Kayanski
- Added ibc denom query (for completeness and working with ibc token transfers)
- Added ibc connection-end query (for completeness and working with ibc connections)
- Added transaction by event query (mainly for querying packets in and out of the chain)
- Added helper to modify the chain id of cw-multi-test (Mock)
- Added a trait to be able to commit any transaction to chain (Protobuf any type)
- Added min gas and average gas utilization for computing the tx fee
- Added Install Readme
- Change the state file default location for relative paths `./` --> `~/.cw-orchestrator`
- Added env variables for customizing experience

## v0.15.0

- Add `add_balance` function on the `Mock` type.

## v0.10.0

- Update `CallAs` to be generic over environments.
- Use updated derive macros .
- Add `store_on` function on `Deploy` trait.

## v0.8.0

- Redo crate API exposure
- Remove prelude module

## v0.4.0

- Expose DaemonQuerier.
- Require Chain reference instead of owned type on Contract constructor.<|MERGE_RESOLUTION|>--- conflicted
+++ resolved
@@ -2,15 +2,10 @@
 
 ## Unpublished
 
-<<<<<<< HEAD
  - Add methods to set the private key and mnemonic of an existing sender
  - Deprecate `authz_granter` and `fee_granter` on `Daemon` struct
+ - Add a method on `TxHandler` to select instantiation permissions on Wasm upload
  - Adds an `upload_wasm` function to CosmosSender to upload wasm code associated to no Contract structure
-=======
-- Add methods to set the private key and mnemonic of an existing sender
-- Deprecate `authz_granter` and `fee_granter` on `Daemon` struct
-- Add a method on `TxHandler` to select instantiation permissions on Wasm upload
->>>>>>> dd7238f3
   
 ### Breaking
 
