# cw-orchestrator Changelog

<<<<<<< HEAD
## Unpublished

- Added async query functions generations with cw_orch::QueryFns

=======
## cw-orch-daemon 0.23.5

- Fixed Get Tx By Events compatibility with Cosmos SDK 0.50+ for Daemon
- Fix Generics on QueryMsg and Return types
>>>>>>> 04455c44

## 0.23.0

- Added a test to make sure the derive macros stay compatible with new cw-orch versions
- Changed the derive macros import from cw_orch to cw_orch_core. This allows changing the cw-orch API without breaking the derive macros.
- Cw-orch mock env info doesn't error when using chain ids that don't match the `osmosis-1` pattern
- Add interchain capabilites as well as clone-testing
- Bumped MSRV to 1.73 because of dependency `cosmwasm-vm@1.5.5`
- Remove `impl_into`, the old `impl_into` behavior is now the default behavior
- EXCITING FEATURE : Added an item and a map query method to be able to query cw-storage-plus structure outside of contracts easily
- Add `flush_state` method for Local Chain Daemons
- cw-orch-interchain now errors on checking transactions for IBC packets if NO packets were found
- `DaemonState` removed from `Sender`
- `Channel` moved from `DaemonState` to `Sender`
- `DaemonState` write-locks file unless it's read-only, meaning it will panic at initialization if other process holds lock of it
- `DaemonState` now can be safely used between threads and processes
- Two non-related Daemon's can't use same file for writing simultaneously (cloned or rebuilt are related Daemon)
- Writing to a file happens when all Daemon's that use same file dropped instead of hot writes
- `force_write` added to the `DaemonState` to allow force write of the state
- Added `event_attr_values` to get all the attribute values corresponding to a key
- Added `remove_{address,code_id}` functions to be able to erase an entry in state. Involves core, mock, daemon, osmosis-test-tube, clone-testing
- Added `state` to DaemonBuilder to be able to share state between daemons
- Added `write_on_change` flag for writing to a `DaemonState` file on every change

### Breaking

- Daemon : Changed return types on daemon queriers to match CosmWasm std types
- Daemon: Added below second block time.
- Cw-orch : Separate osmosis test tube from cw-orch. Its not available in its own crate `cw-orch-osmosis-test-tube`
- Simplify the generated macros to allow for `impl Into<Type>` on `Uint*` and `String` types.
- Fns Derive Macros: Namespace the fns derive attributes with `cw-orch(<attribute>)`. For instance, `#[cw_orch(payable)]`.
- Clone-testing : Remove rt in Mock State creation (daemon doesn't need it anymore)

## 0.22.0

- Updated osmosis test tube to 24.0.1 ,that avoids re-compiling osmosis test tube
- Added `balance` query at the root of QueryHandler
- Added DaemonBuilder configuration for grpc url and fee overwriting
- Removed IBC chain registry from cw-orch-networks. Using the custom `ChainInfo` and `ChainInfoOwned` types
- Fixed broken documentation links
- Separate Env variables and define them in the crates where they are used
- Removed self from the methods inside Uploadable trait
- Current Status : Breaking

## 0.21.2

- Allow cw-orch wasm compilation without features
- Transaction Response now inspects logs and events to find matching events.

## 0.21.1

- Remove mandatory runtimes when building Daemon
- Allow cw-orch to compile for a wasm target without adding features
- Changed GRPC url for Local Terra

## 0.21.0

- Updated cw-multi-test to allow for IBC packet timeout

## 0.20.1

- Fix ARM path derivation for wasm
- Fix state file path creation on cw-orch-daemon
- Added addr_make_with_balance

## 0.20.0

- Changed behavior for default constructor implementation by macro "interface" --> Added possibility to have a fixed ID
- Added unified querier interface for all CwEnv
- Updated multiple dependencies
- Added authz, fee granter and hd_indec support for the `Daemon` object
- Remove Fee Granter env variable (now incorporated in code inside the `DaemonBuilder`)
- Replaces Rc by Arc in DaemonAsync for use in an async distributed environment
- Added instantiate2 support on CwEnv
- Removed secp dependency (gotten through the bitcoin dependency)
- Removed duplicates in disabled logs env
- Moved DeployDetails to its own trait : `EnvironmentQuerier`
- Modified gas prices for networks
- Fixed the artifacts resolution in case of a build postfix

## 0.19.1

- Fix: Min gas env variable processing.
- Fix: Added specific local hash computation possibility

## 0.19.0

- Add `MutCwEnv` for manipulating testing environments.
- Add `BankQuerier` as trait bound to `CwEnv`.
- Add `WasmCodeQuerier` as trait bound to `CwEnv`.
- Changed the snapshot feature for better snapshot readability.
- Added Readonly flag to the daemon state
- Added min gas fee environment variable
- Updated `cosmrs` to `0.15.0`
- Updated tonic to `0.10.2`
- Bumped MSRV to 1.72 because of dependency `cosmrs@0.15.0`

## 0.18.2

- Added Snapshot-Testing

## 0.18.1

- Fix : Added daemon flag on the networks import

## 0.18.0

- Added wallet balance assertions to avoid erroring when the wallet doesn't have enough balance when submitting a daemon transaction
- Added doravota network
- Corrected Osmosis-1 network
- Better handling of env variables --> Crate is becoming easier to maintain and document

## 0.17.0

- Added possibility to not panic in parse network by @Buckram123
- Added stargate feature to cw-multi-test
- Added `Deploy` to prelude
- Add ability to provide custom state in `Deploy::set_contracts_state`
- Breaking change: remove the `&self` dependency for the `Deploy::deployed_state_file_path` method
- Using `dirs` instead of `shellexpand` for getting the default cw-orch state dir.
- Exposed the state_dir location
- Added better env variable management by @Kayanski
- Added message to enable logging if not enabled
- Removed unused dependencies
- Added snapshot testing in mock env by @Kayanski (feature flagged)

## v0.16.4 [20th September 2023]

- Added automatically derived docs
- Added gzip support for smaller files sent on-chain
- Added faster error when broadcast returns a non-0 error code

## v0.16.3 [19th September 2023]

- Changed cw-multi-test to an in-house cw-multi-test version
- Fixed finding state file using cw-orch-daemon, the Home folder is now recognized from "~"

## v0.16.2 [12th September 2023]

- Fix finding state file using cw-orch-daemon

## v0.16.1 [12th September 2023]

- Fix dependencies on the traits::Stargate trait and on the osmosis-test-tube implementation
- Made the chain_id mandatory in `Mock::with_chain_id`

## v0.16.0 [11th September 2023]

- Ability to use the ExecuteFns and QueryFns traits on Units and Unnamed enum variants by @Kayanski
- Added Sei Network
- Make the broadcast function public on Sender
- Added a `call_as` helper on TxHandler Trait
- Added optional disable of sorting of ExecuteFns and QueryFns fields by @Kayanski
- Added automatic tx retrying in case of an account sequence error by @Kayanski
- Made transaction retrying more modular (for adding more retry cases) by Kayanski
- Added ibc denom query (for completeness and working with ibc token transfers)
- Added ibc connection-end query (for completeness and working with ibc connections)
- Added transaction by event query (mainly for querying packets in and out of the chain)
- Added helper to modify the chain id of cw-multi-test (Mock)
- Added a trait to be able to commit any transaction to chain (Protobuf any type)
- Added min gas and average gas utilization for computing the tx fee
- Added Install Readme
- Change the state file default location for relative paths `./` --> `~/.cw-orchestrator`
- Added env variables for customizing experience

## v0.15.0

- Add `add_balance` function on the `Mock` type.

## v0.10.0

- Update `CallAs` to be generic over environments.
- Use updated derive macros .
- Add `store_on` function on `Deploy` trait.

## v0.8.0

- Redo crate API exposure
- Remove prelude module

## v0.4.0

- Expose DaemonQuerier.
- Require Chain reference instead of owned type on Contract constructor.<|MERGE_RESOLUTION|>--- conflicted
+++ resolved
@@ -1,16 +1,13 @@
 # cw-orchestrator Changelog
 
-<<<<<<< HEAD
 ## Unpublished
 
 - Added async query functions generations with cw_orch::QueryFns
 
-=======
 ## cw-orch-daemon 0.23.5
 
 - Fixed Get Tx By Events compatibility with Cosmos SDK 0.50+ for Daemon
 - Fix Generics on QueryMsg and Return types
->>>>>>> 04455c44
 
 ## 0.23.0
 
