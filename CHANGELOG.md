--- conflicted
+++ resolved
@@ -2,18 +2,15 @@
 
 ## Unpublished
 
-<<<<<<< HEAD
+- Ability to use the ExecuteFns and QueryFns traits on Units and Unnamed enum variants by @Kayanski
 - Add ChannelAccess trait to be able to access the underyling gRPC tonic channel of the daemon 
 - Added ibc denom query (for completeness and working with ibc token transfers)
 - Added transaction by event query (mainly for querying packets in and out of the chain)
-=======
-- Ability to use the ExecuteFns and QueryFns traits on Units and Unnamed enum variants by @Kayanski
 
 
 ## v0.15.0
 
 - Add `add_balance` function on the `Mock` type. 
->>>>>>> 040cb04f
 
 ## v0.10.0
 
