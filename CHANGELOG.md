# cw-orchestrator Changelog

## Unreleased

<<<<<<< HEAD
### Breaking changes

- Separate osmosis test tube from cw-orch. Its not available in its own crate `cw-orch-osmosis-test-tube`
=======
- Added a test to make sure the derive macros stay compatible with new cw-orch versions
- Changed the derive macros import from cw_orch to cw_orch_core. This allows changing the cw-orch API without breaking the derive macros.

### Breaking
- Daemon : Changed return types on daemon queriers to match Cosmwasm std types
>>>>>>> 75ed5e40

## 0.22.0

- Updated osmosis test tube to 24.0.1 ,that avoids re-compiling osmosis test tube
- Added `balance` query at the root of QueryHandler
- Added DaemonBuilder configuration for grpc url and fee overwriting
- Removed IBC chain registry from cw-orch-networks. Using the custom `ChainInfo` and `ChainInfoOwned` types
- Fixed broken documentation links
- Separate Env variables and define them in the crates where they are used
- Removed self from the methods inside Uploadable trait
- Current Status : Breaking

## 0.21.2

- Allow cw-orch wasm compilation without features
- Transaction Response now inspects logs and events to find matching events.

## 0.21.1

- Remove mandatory runtimes when building Daemon
- Allow cw-orch to compile for a wasm target without adding features
- Changed GRPC url for Local Terra

## 0.21.0

- Updated cw-multi-test to allow for IBC packet timeout

## 0.20.1

- Fix ARM path derivation for wasm
- Fix state file path creation on cw-orch-daemon
- Added addr_make_with_balance

## 0.20.0

- Changed behavior for default constructor implementation by macro "interface" --> Added possibility to have a fixed ID
- Added unified querier interface for all CwEnv
- Updated multiple dependencies
- Added authz, fee granter and hd_indec support for the `Daemon` object
- Remove Fee Granter env variable (now incorporated in code inside the `DaemonBuilder`)
- Replaces Rc by Arc in DaemonAsync for use in an async distributed environment
- Added instantiate2 support on CwEnv
- Removed secp dependency (gotten through the bitcoin dependency)
- Removed duplicates in disabled logs env
- Moved DeployDetails to its own trait : `EnvironmentQuerier`
- Modified gas prices for networks
- Fixed the artifacts resolution in case of a build postfix

## 0.19.1

- Fix: Min gas env variable processing.
- Fix: Added specific local hash computation possibility

## 0.19.0

- Add `MutCwEnv` for manipulating testing environments.
- Add `BankQuerier` as trait bound to `CwEnv`.
- Add `WasmCodeQuerier` as trait bound to `CwEnv`.
- Changed the snapshot feature for better snapshot readability.
- Added Readonly flag to the daemon state
- Added min gas fee environment variable
- Updated `cosmrs` to `0.15.0`
- Updated tonic to `0.10.2`
- Bumped MSRV to 1.72 because of dependency `cosmrs@0.15.0`

## 0.18.2

- Added Snapshot-Testing

## 0.18.1

- Fix : Added daemon flag on the networks import

## 0.18.0

- Added wallet balance assertions to avoid erroring when the wallet doesn't have enough balance when submitting a daemon transaction
- Added doravota network
- Corrected Osmosis-1 network
- Better handling of env variables --> Crate is becoming easier to maintain and document

## 0.17.0

- Added possibility to not panic in parse network by @Buckram123
- Added stargate feature to cw-multi-test
- Added `Deploy` to prelude
- Add ability to provide custom state in `Deploy::set_contracts_state`
- Breaking change: remove the `&self` dependency for the `Deploy::deployed_state_file_path` method
- Using `dirs` instead of `shellexpand` for getting the default cw-orch state dir.
- Exposed the state_dir location
- Added better env variable management by @Kayanski
- Added message to enable logging if not enabled
- Removed unused dependencies
- Added snapshot testing in mock env by @Kayanski (feature flagged)

## v0.16.4 [20th September 2023]

- Added automatically derived docs
- Added gzip support for smaller files sent on-chain
- Added faster error when broadcast returns a non-0 error code

## v0.16.3 [19th September 2023]

- Changed cw-multi-test to an in-house cw-multi-test version
- Fixed finding state file using cw-orch-daemon, the Home folder is now recognized from "~"

## v0.16.2 [12th September 2023]

- Fix finding state file using cw-orch-daemon

## v0.16.1 [12th September 2023]

- Fix dependencies on the traits::Stargate trait and on the osmosis-test-tube implementation
- Made the chain_id mandatory in `Mock::with_chain_id`

## v0.16.0 [11th September 2023]

- Ability to use the ExecuteFns and QueryFns traits on Units and Unnamed enum variants by @Kayanski
- Added Sei Network
- Make the broadcast function public on Sender
- Added a `call_as` helper on TxHandler Trait
- Added optional disable of sorting of ExecuteFns and QueryFns fields by @Kayanski
- Added automatic tx retrying in case of an account sequence error by @Kayanski
- Made transaction retrying more modular (for adding more retry cases) by Kayanski
- Added ibc denom query (for completeness and working with ibc token transfers)
- Added ibc connection-end query (for completeness and working with ibc connections)
- Added transaction by event query (mainly for querying packets in and out of the chain)
- Added helper to modify the chain id of cw-multi-test (Mock)
- Added a trait to be able to commit any transaction to chain (Protobuf any type)
- Added min gas and average gas utilization for computing the tx fee
- Added Install Readme
- Change the state file default location for relative paths `./` --> `~/.cw-orchestrator`
- Added env variables for customizing experience

## v0.15.0

- Add `add_balance` function on the `Mock` type.

## v0.10.0

- Update `CallAs` to be generic over environments.
- Use updated derive macros .
- Add `store_on` function on `Deploy` trait.

## v0.8.0

- Redo crate API exposure
- Remove prelude module

## v0.4.0

- Expose DaemonQuerier.
- Require Chain reference instead of owned type on Contract constructor.<|MERGE_RESOLUTION|>--- conflicted
+++ resolved
@@ -2,17 +2,13 @@
 
 ## Unreleased
 
-<<<<<<< HEAD
-### Breaking changes
-
-- Separate osmosis test tube from cw-orch. Its not available in its own crate `cw-orch-osmosis-test-tube`
-=======
 - Added a test to make sure the derive macros stay compatible with new cw-orch versions
 - Changed the derive macros import from cw_orch to cw_orch_core. This allows changing the cw-orch API without breaking the derive macros.
 
 ### Breaking
+
 - Daemon : Changed return types on daemon queriers to match Cosmwasm std types
->>>>>>> 75ed5e40
+- Cw-orch : Separate osmosis test tube from cw-orch. Its not available in its own crate `cw-orch-osmosis-test-tube`
 
 ## 0.22.0
 
