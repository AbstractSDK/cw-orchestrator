# cw-orchestrator Changelog

## Unpublished

<<<<<<< HEAD
- Added async query functions generations with cw_orch::QueryFns
=======
- Re-export ibc-relayer-types inside cw-orch-interchain for ease of use
>>>>>>> 1fbce3a7

## cw-orch-daemon 0.23.5

- Fixed Get Tx By Events compatibility with Cosmos SDK 0.50+ for Daemon
- Fix Generics on QueryMsg and Return types

## 0.23.0

- Added a test to make sure the derive macros stay compatible with new cw-orch versions
- Changed the derive macros import from cw_orch to cw_orch_core. This allows changing the cw-orch API without breaking the derive macros.
- Cw-orch mock env info doesn't error when using chain ids that don't match the `osmosis-1` pattern
- Add interchain capabilites as well as clone-testing
- Bumped MSRV to 1.73 because of dependency `cosmwasm-vm@1.5.5`
- Remove `impl_into`, the old `impl_into` behavior is now the default behavior
- EXCITING FEATURE : Added an item and a map query method to be able to query cw-storage-plus structure outside of contracts easily
- Add `flush_state` method for Local Chain Daemons
- cw-orch-interchain now errors on checking transactions for IBC packets if NO packets were found
- `DaemonState` removed from `Sender`
- `Channel` moved from `DaemonState` to `Sender`
- `DaemonState` write-locks file unless it's read-only, meaning it will panic at initialization if other process holds lock of it
- `DaemonState` now can be safely used between threads and processes
- Two non-related Daemon's can't use same file for writing simultaneously (cloned or rebuilt are related Daemon)
- Writing to a file happens when all Daemon's that use same file dropped instead of hot writes
- `force_write` added to the `DaemonState` to allow force write of the state
- Added `event_attr_values` to get all the attribute values corresponding to a key
- Added `remove_{address,code_id}` functions to be able to erase an entry in state. Involves core, mock, daemon, osmosis-test-tube, clone-testing
- Added `state` to DaemonBuilder to be able to share state between daemons
- Added `write_on_change` flag for writing to a `DaemonState` file on every change

### Breaking

- Daemon : Changed return types on daemon queriers to match CosmWasm std types
- Daemon: Added below second block time.
- Cw-orch : Separate osmosis test tube from cw-orch. Its not available in its own crate `cw-orch-osmosis-test-tube`
- Simplify the generated macros to allow for `impl Into<Type>` on `Uint*` and `String` types.
- Fns Derive Macros: Namespace the fns derive attributes with `cw-orch(<attribute>)`. For instance, `#[cw_orch(payable)]`.
- Clone-testing : Remove rt in Mock State creation (daemon doesn't need it anymore)

## 0.22.0

- Updated osmosis test tube to 24.0.1 ,that avoids re-compiling osmosis test tube
- Added `balance` query at the root of QueryHandler
- Added DaemonBuilder configuration for grpc url and fee overwriting
- Removed IBC chain registry from cw-orch-networks. Using the custom `ChainInfo` and `ChainInfoOwned` types
- Fixed broken documentation links
- Separate Env variables and define them in the crates where they are used
- Removed self from the methods inside Uploadable trait
- Current Status : Breaking

## 0.21.2

- Allow cw-orch wasm compilation without features
- Transaction Response now inspects logs and events to find matching events.

## 0.21.1

- Remove mandatory runtimes when building Daemon
- Allow cw-orch to compile for a wasm target without adding features
- Changed GRPC url for Local Terra

## 0.21.0

- Updated cw-multi-test to allow for IBC packet timeout

## 0.20.1

- Fix ARM path derivation for wasm
- Fix state file path creation on cw-orch-daemon
- Added addr_make_with_balance

## 0.20.0

- Changed behavior for default constructor implementation by macro "interface" --> Added possibility to have a fixed ID
- Added unified querier interface for all CwEnv
- Updated multiple dependencies
- Added authz, fee granter and hd_indec support for the `Daemon` object
- Remove Fee Granter env variable (now incorporated in code inside the `DaemonBuilder`)
- Replaces Rc by Arc in DaemonAsync for use in an async distributed environment
- Added instantiate2 support on CwEnv
- Removed secp dependency (gotten through the bitcoin dependency)
- Removed duplicates in disabled logs env
- Moved DeployDetails to its own trait : `EnvironmentQuerier`
- Modified gas prices for networks
- Fixed the artifacts resolution in case of a build postfix

## 0.19.1

- Fix: Min gas env variable processing.
- Fix: Added specific local hash computation possibility

## 0.19.0

- Add `MutCwEnv` for manipulating testing environments.
- Add `BankQuerier` as trait bound to `CwEnv`.
- Add `WasmCodeQuerier` as trait bound to `CwEnv`.
- Changed the snapshot feature for better snapshot readability.
- Added Readonly flag to the daemon state
- Added min gas fee environment variable
- Updated `cosmrs` to `0.15.0`
- Updated tonic to `0.10.2`
- Bumped MSRV to 1.72 because of dependency `cosmrs@0.15.0`

## 0.18.2

- Added Snapshot-Testing

## 0.18.1

- Fix : Added daemon flag on the networks import

## 0.18.0

- Added wallet balance assertions to avoid erroring when the wallet doesn't have enough balance when submitting a daemon transaction
- Added doravota network
- Corrected Osmosis-1 network
- Better handling of env variables --> Crate is becoming easier to maintain and document

## 0.17.0

- Added possibility to not panic in parse network by @Buckram123
- Added stargate feature to cw-multi-test
- Added `Deploy` to prelude
- Add ability to provide custom state in `Deploy::set_contracts_state`
- Breaking change: remove the `&self` dependency for the `Deploy::deployed_state_file_path` method
- Using `dirs` instead of `shellexpand` for getting the default cw-orch state dir.
- Exposed the state_dir location
- Added better env variable management by @Kayanski
- Added message to enable logging if not enabled
- Removed unused dependencies
- Added snapshot testing in mock env by @Kayanski (feature flagged)

## v0.16.4 [20th September 2023]

- Added automatically derived docs
- Added gzip support for smaller files sent on-chain
- Added faster error when broadcast returns a non-0 error code

## v0.16.3 [19th September 2023]

- Changed cw-multi-test to an in-house cw-multi-test version
- Fixed finding state file using cw-orch-daemon, the Home folder is now recognized from "~"

## v0.16.2 [12th September 2023]

- Fix finding state file using cw-orch-daemon

## v0.16.1 [12th September 2023]

- Fix dependencies on the traits::Stargate trait and on the osmosis-test-tube implementation
- Made the chain_id mandatory in `Mock::with_chain_id`

## v0.16.0 [11th September 2023]

- Ability to use the ExecuteFns and QueryFns traits on Units and Unnamed enum variants by @Kayanski
- Added Sei Network
- Make the broadcast function public on Sender
- Added a `call_as` helper on TxHandler Trait
- Added optional disable of sorting of ExecuteFns and QueryFns fields by @Kayanski
- Added automatic tx retrying in case of an account sequence error by @Kayanski
- Made transaction retrying more modular (for adding more retry cases) by Kayanski
- Added ibc denom query (for completeness and working with ibc token transfers)
- Added ibc connection-end query (for completeness and working with ibc connections)
- Added transaction by event query (mainly for querying packets in and out of the chain)
- Added helper to modify the chain id of cw-multi-test (Mock)
- Added a trait to be able to commit any transaction to chain (Protobuf any type)
- Added min gas and average gas utilization for computing the tx fee
- Added Install Readme
- Change the state file default location for relative paths `./` --> `~/.cw-orchestrator`
- Added env variables for customizing experience

## v0.15.0

- Add `add_balance` function on the `Mock` type.

## v0.10.0

- Update `CallAs` to be generic over environments.
- Use updated derive macros .
- Add `store_on` function on `Deploy` trait.

## v0.8.0

- Redo crate API exposure
- Remove prelude module

## v0.4.0

- Expose DaemonQuerier.
- Require Chain reference instead of owned type on Contract constructor.<|MERGE_RESOLUTION|>--- conflicted
+++ resolved
@@ -2,11 +2,8 @@
 
 ## Unpublished
 
-<<<<<<< HEAD
 - Added async query functions generations with cw_orch::QueryFns
-=======
 - Re-export ibc-relayer-types inside cw-orch-interchain for ease of use
->>>>>>> 1fbce3a7
 
 ## cw-orch-daemon 0.23.5
 
