--- conflicted
+++ resolved
@@ -2,13 +2,9 @@
 
 ## Unpublished
 
-<<<<<<< HEAD
+- Add methods to set the private key and mnemonic of an existing sender
+- Deprecate `authz_granter` and `fee_granter` on `Daemon` struct
 - Add a method on `TxHandler` to select instantiation permissions on Wasm upload
-- Add methods to set the private key and mnemonic of an existing sender
-=======
- - Add methods to set the private key and mnemonic of an existing sender
- - Deprecate `authz_granter` and `fee_granter` on `Daemon` struct
->>>>>>> 59d4b014
   
 ### Breaking
 
