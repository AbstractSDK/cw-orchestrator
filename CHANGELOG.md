# cw-orchestrator Changelog

## Unpublished

- Added possibility to not panic in parse network by @Buckram123
- Added stargate feature to cw-multi-test
<<<<<<< HEAD
- Using `dirs` instead of `shellexpand` for getting the default cw-orch state dir. 
- Exposed the state_dir location
- Added better env variable management by @Kayanski
=======
- Added message to enable logging if not enabled
>>>>>>> 0d5914ea

## v0.16.4 [20th September 2023]

- Added automatically derived docs
- Added gzip support for smaller files sent on-chain
- Added faster error when broadcast returns a non-0 error code

## v0.16.3 [19th September 2023]

- Changed cw-multi-test to an in-house cw-multi-test version
- Fixed finding state file using cw-orch-daemon, the Home folder is now recognized from "~"

## v0.16.2 [12th September 2023]

- Fix finding state file using cw-orch-daemon

## v0.16.1 [12th September 2023]

- Fix dependencies on the traits::Stargate trait and on the osmosis-test-tube implementation
- Made the chain_id mandatory in `Mock::with_chain_id`

## v0.16.0 [11th September 2023]

- Ability to use the ExecuteFns and QueryFns traits on Units and Unnamed enum variants by @Kayanski
- Added Sei Network
- Make the broadcast function public on Sender
- Added a `call_as` helper on TxHandler Trait
- Added optional disable of sorting of ExecuteFns and QueryFns fields by @Kayanski
- Added automatic tx retrying in case of an account sequence error by @Kayanski
- Made transaction retrying more modular (for adding more retry cases) by Kayanski
- Added ibc denom query (for completeness and working with ibc token transfers)
- Added ibc connection-end query (for completeness and working with ibc connections)
- Added transaction by event query (mainly for querying packets in and out of the chain)
- Added helper to modify the chain id of cw-multi-test (Mock)
- Added a trait to be able to commit any transaction to chain (Protobuf any type)
- Added min gas and average gas utilization for computing the tx fee
- Added Install Readme 
- Change the state file default location for relative paths `./` --> `~/.cw-orchestrator`
- Added env variables for customizing experience

## v0.15.0

- Add `add_balance` function on the `Mock` type. 

## v0.10.0

- Update `CallAs` to be generic over environments.
- Use updated derive macros .
- Add `store_on` function on `Deploy` trait.

## v0.8.0

- Redo crate API exposure
- Remove prelude module

## v0.4.0

- Expose DaemonQuerier.
- Require Chain reference instead of owned type on Contract constructor.<|MERGE_RESOLUTION|>--- conflicted
+++ resolved
@@ -4,13 +4,10 @@
 
 - Added possibility to not panic in parse network by @Buckram123
 - Added stargate feature to cw-multi-test
-<<<<<<< HEAD
 - Using `dirs` instead of `shellexpand` for getting the default cw-orch state dir. 
 - Exposed the state_dir location
 - Added better env variable management by @Kayanski
-=======
 - Added message to enable logging if not enabled
->>>>>>> 0d5914ea
 
 ## v0.16.4 [20th September 2023]
 
