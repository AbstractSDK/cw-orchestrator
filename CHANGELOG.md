# cw-orchestrator Changelog

## Unreleased

<<<<<<< HEAD
- Added a test to make sure the derive macros stay compatible with new cw-orch versions

## 0.22
=======
- Changed the derive macros import from cw_orch to cw_orch_core. This allows changing the cw-orch API without breaking the derive macros.

## 0.22.0
>>>>>>> dd9d3c12

- Updated osmosis test tube to 24.0.1 ,that avoids re-compiling osmosis test tube
- Added `balance` query at the root of QueryHandler
- Added DaemonBuilder configuration for grpc url and fee overwriting
- Removed IBC chain registry from cw-orch-networks. Using the custom `ChainInfo` and `ChainInfoOwned` types
- Fixed broken documentation links
- Separate Env variables and define them in the crates where they are used
- Removed self from the methods inside Uploadable trait
- Current Status : Breaking

## 0.21.2

- Allow cw-orch wasm compilation without features
- Transaction Response now inspects logs and events to find matching events.

## 0.21.1

- Remove mandatory runtimes when building Daemon
- Allow cw-orch to compile for a wasm target without adding features
- Changed GRPC url for Local Terra

## 0.21.0

- Updated cw-multi-test to allow for IBC packet timeout

## 0.20.1

- Fix ARM path derivation for wasm
- Fix state file path creation on cw-orch-daemon
- Added addr_make_with_balance

## 0.20.0

- Changed behavior for default constructor implementation by macro "interface" --> Added possibility to have a fixed ID
- Added unified querier interface for all CwEnv
- Updated multiple dependencies
- Added authz, fee granter and hd_indec support for the `Daemon` object
- Remove Fee Granter env variable (now incorporated in code inside the `DaemonBuilder`)
- Replaces Rc by Arc in DaemonAsync for use in an async distributed environment
- Added instantiate2 support on CwEnv
- Removed secp dependency (gotten through the bitcoin dependency)
- Removed duplicates in disabled logs env
- Moved DeployDetails to its own trait : `EnvironmentQuerier`
- Modified gas prices for networks
- Fixed the artifacts resolution in case of a build postfix

## 0.19.1

- Fix: Min gas env variable processing.
- Fix: Added specific local hash computation possibility

## 0.19.0

- Add `MutCwEnv` for manipulating testing environments.
- Add `BankQuerier` as trait bound to `CwEnv`.
- Add `WasmCodeQuerier` as trait bound to `CwEnv`.
- Changed the snapshot feature for better snapshot readability.
- Added Readonly flag to the daemon state
- Added min gas fee environment variable
- Updated `cosmrs` to `0.15.0`
- Updated tonic to `0.10.2`
- Bumped MSRV to 1.72 because of dependency `cosmrs@0.15.0`

## 0.18.2

- Added Snapshot-Testing

## 0.18.1

- Fix : Added daemon flag on the networks import

## 0.18.0

- Added wallet balance assertions to avoid erroring when the wallet doesn't have enough balance when submitting a daemon transaction
- Added doravota network
- Corrected Osmosis-1 network
- Better handling of env variables --> Crate is becoming easier to maintain and document

## 0.17.0

- Added possibility to not panic in parse network by @Buckram123
- Added stargate feature to cw-multi-test
- Added `Deploy` to prelude
- Add ability to provide custom state in `Deploy::set_contracts_state`
- Breaking change: remove the `&self` dependency for the `Deploy::deployed_state_file_path` method
- Using `dirs` instead of `shellexpand` for getting the default cw-orch state dir.
- Exposed the state_dir location
- Added better env variable management by @Kayanski
- Added message to enable logging if not enabled
- Removed unused dependencies
- Added snapshot testing in mock env by @Kayanski (feature flagged)

## v0.16.4 [20th September 2023]

- Added automatically derived docs
- Added gzip support for smaller files sent on-chain
- Added faster error when broadcast returns a non-0 error code

## v0.16.3 [19th September 2023]

- Changed cw-multi-test to an in-house cw-multi-test version
- Fixed finding state file using cw-orch-daemon, the Home folder is now recognized from "~"

## v0.16.2 [12th September 2023]

- Fix finding state file using cw-orch-daemon

## v0.16.1 [12th September 2023]

- Fix dependencies on the traits::Stargate trait and on the osmosis-test-tube implementation
- Made the chain_id mandatory in `Mock::with_chain_id`

## v0.16.0 [11th September 2023]

- Ability to use the ExecuteFns and QueryFns traits on Units and Unnamed enum variants by @Kayanski
- Added Sei Network
- Make the broadcast function public on Sender
- Added a `call_as` helper on TxHandler Trait
- Added optional disable of sorting of ExecuteFns and QueryFns fields by @Kayanski
- Added automatic tx retrying in case of an account sequence error by @Kayanski
- Made transaction retrying more modular (for adding more retry cases) by Kayanski
- Added ibc denom query (for completeness and working with ibc token transfers)
- Added ibc connection-end query (for completeness and working with ibc connections)
- Added transaction by event query (mainly for querying packets in and out of the chain)
- Added helper to modify the chain id of cw-multi-test (Mock)
- Added a trait to be able to commit any transaction to chain (Protobuf any type)
- Added min gas and average gas utilization for computing the tx fee
- Added Install Readme
- Change the state file default location for relative paths `./` --> `~/.cw-orchestrator`
- Added env variables for customizing experience

## v0.15.0

- Add `add_balance` function on the `Mock` type.

## v0.10.0

- Update `CallAs` to be generic over environments.
- Use updated derive macros .
- Add `store_on` function on `Deploy` trait.

## v0.8.0

- Redo crate API exposure
- Remove prelude module

## v0.4.0

- Expose DaemonQuerier.
- Require Chain reference instead of owned type on Contract constructor.<|MERGE_RESOLUTION|>--- conflicted
+++ resolved
@@ -2,15 +2,10 @@
 
 ## Unreleased
 
-<<<<<<< HEAD
 - Added a test to make sure the derive macros stay compatible with new cw-orch versions
-
-## 0.22
-=======
 - Changed the derive macros import from cw_orch to cw_orch_core. This allows changing the cw-orch API without breaking the derive macros.
 
 ## 0.22.0
->>>>>>> dd9d3c12
 
 - Updated osmosis test tube to 24.0.1 ,that avoids re-compiling osmosis test tube
 - Added `balance` query at the root of QueryHandler
