--- conflicted
+++ resolved
@@ -18,11 +18,8 @@
 - Two non-related Daemon's can't use same file for writing simultaneously (cloned or rebuilt are related Daemon)
 - Writing to a file happens when all Daemon's that use same file dropped instead of hot writes
 - `force_write` added to the `DaemonState` to allow force write of the state
-<<<<<<< HEAD
+- Added `event_attr_values` to get all the attribute values corresponding to a key
 - Added async query functions generations with cw_orch::QueryFns
-=======
-- Added `event_attr_values` to get all the attribute values corresponding to a key
->>>>>>> 67e9556a
 
 ### Breaking
 
